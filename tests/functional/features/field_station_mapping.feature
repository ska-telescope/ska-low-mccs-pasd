Feature: field station antenna mapping
    Scenario: field station initialises with valid mapping
        Given A MCCS-for-PaSD which is ready
        And PasdBus is initialised
        And A MccsFndh which is ready
        And the smartboxes are ready
        And A MccsFieldStation which is ready
        When we check the fieldstations maps
        Then we get valid mappings

    Scenario Outline: we can turn on any antenna given a station
        Given A MCCS-for-PaSD which is ready
        And PasdBus is initialised
        And A MccsFndh which is ready
        And the smartboxes are ready
        And A MccsFieldStation which is ready
        And smartbox <smartbox_id> is <setup_state>
        And the smartbox port <smartbox_port> is <setup_state>
        And antenna <antenna_number> is <setup_state>
        When we turn <desired_state> antenna <antenna_number>
        Then the correct smartbox is <setup_state>
        And antenna <antenna_number> turns <desired_state>
        And smartbox port <smartbox_port> turns <desired_state>

        Examples:
<<<<<<< HEAD
            | station_name | antenna_number | smartbox_id | smartbox_port | setup_state | desired_state |
            | "ci-1"       | 113            | 1           | 7             | OFF         | ON            |
            | "ci-1"       | 113            | 1           | 7             | ON          | OFF           |
=======
        |  station_name  |  antenna_number  | smartbox_id  | smartbox_port  |  setup_state |  desired_state  |
        |     "ci-1"     |        sb01-07       |      1       |       7        |      OFF     |       ON        |
        |     "ci-1"     |        sb01-07       |      1       |       7        |      ON      |       OFF       |
>>>>>>> 76ad2268
<|MERGE_RESOLUTION|>--- conflicted
+++ resolved
@@ -23,12 +23,6 @@
         And smartbox port <smartbox_port> turns <desired_state>
 
         Examples:
-<<<<<<< HEAD
-            | station_name | antenna_number | smartbox_id | smartbox_port | setup_state | desired_state |
-            | "ci-1"       | 113            | 1           | 7             | OFF         | ON            |
-            | "ci-1"       | 113            | 1           | 7             | ON          | OFF           |
-=======
         |  station_name  |  antenna_number  | smartbox_id  | smartbox_port  |  setup_state |  desired_state  |
         |     "ci-1"     |        sb01-07       |      1       |       7        |      OFF     |       ON        |
-        |     "ci-1"     |        sb01-07       |      1       |       7        |      ON      |       OFF       |
->>>>>>> 76ad2268
+        |     "ci-1"     |        sb01-07       |      1       |       7        |      ON      |       OFF       |