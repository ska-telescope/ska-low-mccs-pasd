# -*- coding: utf-8 -*-
#
# This file is part of the SKA Low MCCS project
#
#
# Distributed under the terms of the BSD 3-clause new license.
# See LICENSE for more info.
"""This module contains pytest-specific test harness for PaSD functional tests."""
import os
import time
from functools import lru_cache
from typing import Callable, Iterator, Optional

import _pytest
import pytest
import tango
from ska_control_model import AdminMode, ResultCode
from ska_tango_testing.mock.placeholders import Anything
from ska_tango_testing.mock.tango import MockTangoEventCallbackGroup

from tests.harness import (
    PasdTangoTestHarness,
    PasdTangoTestHarnessContext,
    get_field_station_name,
    get_fndh_name,
    get_pasd_bus_name,
)


# TODO: https://github.com/pytest-dev/pytest-forked/issues/67
# We're stuck on pytest 6.2 until this gets fixed,
# and this version of pytest is not fully typehinted
def pytest_addoption(
    parser: _pytest.config.argparsing.Parser,  # type: ignore[name-defined]
) -> None:
    """
    Add a command line option to pytest.

    This is a pytest hook, here implemented to add the `--true-context`
    option, used to indicate that a true Tango subsystem is available,
    so there is no need for the test harness to spin up a Tango test
    context.

    :param parser: the command line options parser
    """
    parser.addoption(
        "--true-context",
        action="store_true",
        default=False,
        help=(
            "Tell pytest that you have a true Tango context and don't "
            "need to spin up a Tango test context"
        ),
    )


@pytest.fixture(name="is_true_context", scope="session")
def is_true_context_fixture(request: pytest.FixtureRequest) -> bool:
    """
    Return whether to test against an existing Tango deployment.

    If True, then Tango is already deployed, and the tests will be run
    against that deployment.

    If False, then Tango is not deployed, so the test harness will stand
    up a test context and run the tests against that.

    :param request: A pytest object giving access to the requesting test
        context.

    :return: whether to test against an existing Tango deployment
    """
    if request.config.getoption("--true-context"):
        return True
    if os.getenv("TRUE_TANGO_CONTEXT", None):
        return True
    return False


@pytest.fixture(name="pasd_address", scope="module")
def pasd_address_fixture() -> tuple[str, int] | None:
    """
    Return the address of the PaSD.

    If a real hardware PaSD is present, or there is a pre-existing
    simulator, then this fixture returns the PaSD address as a
    (hostname, port) tuple. If there is no pre-existing PaSD,
    then this fixture returns None, indicating that the test harness
    should stand up a PaSD simulator server itself.

    :return: the address of the PaSD,
        or None if no PaSD (genuine or simulated) is available.
    """
    address_var = "PASD_ADDRESS"
    if address_var in os.environ:
        [host, port_str] = os.environ[address_var].split(":")
        return host, int(port_str)
    return None


@pytest.fixture(name="station_label", scope="session")
def station_label_fixture() -> str | None:
    """
    Return the name of the station under test.

    :return: the name of the station under test.
    """
    return os.environ.get("STATION_LABEL")


@pytest.fixture(name="pasd_timeout", scope="session")
def pasd_timeout_fixture() -> Optional[float]:
    """
    Return the timeout to use when communicating with the PaSD.

    :return: the timeout to use when communicating with the PaSD.
    """
    return 5.0


@pytest.fixture(name="functional_test_context", scope="module")
def functional_test_context_fixture(
    is_true_context: bool,
    station_label: str,
    pasd_address: tuple[str, int] | None,
    pasd_config_path: str,
    pasd_timeout: float,
) -> Iterator[PasdTangoTestHarnessContext]:
    """
    Yield a Tango context containing the device/s under test.

    :param is_true_context: whether to test against an existing Tango
        deployment
    :param station_label: name of the station under test.
    :param pasd_address: address of the PaSD, if already present
    :param pasd_config_path: configuration file from which to configure
        a simulator if necessary
    :param pasd_timeout: timeout to use with the PaSD

    :yields: a Tango context containing the devices under test
    """
    harness = PasdTangoTestHarness(station_label)

    if not is_true_context:
        if pasd_address is None:
            # Defer importing from ska_low_mccs_pasd
            # until we know we need to launch a PaSD bus simulator to test against.
            # This ensures that we can use this harness
            # to run tests against a real cluster,
            # from within a pod that does not have ska_low_mccs_pasd installed.
            # pylint: disable-next=import-outside-toplevel
            from ska_low_mccs_pasd.pasd_bus.pasd_bus_simulator import PasdBusSimulator

            pasd_bus_simulator = PasdBusSimulator(pasd_config_path, station_label)
            harness.set_pasd_bus_simulator(
                pasd_bus_simulator.get_fndh(), pasd_bus_simulator.get_smartboxes()
            )
            harness.set_pasd_bus_device(timeout=pasd_timeout)
            harness.set_fndh_device()
            harness.set_field_station_device()

    with harness as context:
        yield context


@pytest.fixture(name="change_event_callbacks", scope="session")
def change_event_callbacks_fixture(
    device_subscriptions: dict[str, list]
) -> MockTangoEventCallbackGroup:
    """
    Return a dictionary of callables to be used as Tango change event callbacks.

    :param device_subscriptions: list of subscriptions to make.

    :return: a dictionary of callables to be used as tango change event
        callbacks.
    """
    keys = [
        f"{device_name}/{device_attribute}"
        for device_name in device_subscriptions.keys()
        for device_attribute in device_subscriptions[device_name]
    ]
    return MockTangoEventCallbackGroup(
        *keys,
        timeout=100.0,
        assert_no_error=False,
    )


@pytest.fixture(name="field_station_device", scope="session")
def field_station_device_fixture(
    functional_test_context: PasdTangoTestHarnessContext,
    subscribe_device_proxy: Callable,
) -> Iterator[tango.DeviceProxy]:
    """
    Return a DeviceProxy to an instance of MccsFieldStation.

    :param functional_test_context: context in which the functional tests run.
    :param subscribe_device_proxy: cached fixture for setting up device proxy.

    :yields: A proxy to an instance of MccsFieldStation.
    """
    proxy = functional_test_context.get_field_station_device()
    yield subscribe_device_proxy(proxy)


@pytest.fixture(name="pasd_bus_device", scope="module")
def pasd_bus_device_fixture(
    functional_test_context: PasdTangoTestHarnessContext,
    subscribe_device_proxy: Callable,
) -> Iterator[tango.DeviceProxy]:
    """
    Return a DeviceProxy to an instance of MccsPasdBus.

    :param functional_test_context: context in which the functional tests run.
    :param subscribe_device_proxy: cached fixture for setting up device proxy.

    :yields: A proxy to an instance of MccsPasdBus.
    """
    proxy = functional_test_context.get_pasd_bus_device()
    yield subscribe_device_proxy(proxy)


@pytest.fixture(name="fndh_device", scope="module")
def fndh_device_fixture(
    functional_test_context: PasdTangoTestHarnessContext,
    subscribe_device_proxy: Callable,
) -> Iterator[tango.DeviceProxy]:
    """
    Return a DeviceProxy to an instance of MccsFNDH.

    :param functional_test_context: context in which the functional tests run.
    :param subscribe_device_proxy: cached fixture for setting up device proxy.

    :yields: A proxy to an instance of MccsFNDH.
    """
    proxy = functional_test_context.get_fndh_device()
    yield subscribe_device_proxy(proxy)


@pytest.fixture(name="device_mapping", scope="module")
def device_mapping_fixture(
    functional_test_context: PasdTangoTestHarnessContext,
) -> dict[str, tango.DeviceProxy]:
    """
    Return a dictionary mapping Gherkin reference to device proxy.

    :param functional_test_context: context in which the functional tests run.

    :return: A dictionary mapping Gherkin reference to device proxy.
    """
    device_dict = {
        "MccsFndh": functional_test_context.get_fndh_device(),
        "MCCS-for-PaSD": functional_test_context.get_pasd_bus_device(),
        "MccsFieldStation": functional_test_context.get_field_station_device(),
    }
    return device_dict


@pytest.fixture(name="device_subscriptions", scope="session")
def device_subscriptions_fixture() -> dict[str, list[str]]:
    """
    Return a dictionary mapping device name to list of subscriptions to make.

    :return: A dictionary mapping device name to list of subscriptions to make.
    """
    device_subscriptions = {
        get_pasd_bus_name(): [
            "state",
            "healthState",
            "adminMode",
            "fndhUptime",
            "fndhStatus",
            "fndhLedPattern",
            "fndhPsu48vVoltages",
            "fndhPsu48vCurrent",
            "fndhPsu48vTemperatures",
            "fndhPanelTemperature",
            "fndhFncbTemperature",
            "fndhFncbHumidity",
            "fndhCommsGatewayTemperature",
            "fndhPowerModuleTemperature",
            "fndhOutsideTemperature",
            "fndhInternalAmbientTemperature",
            "fndhPortForcings",
            "fndhPortsDesiredPowerOnline",
            "fndhPortsDesiredPowerOffline",
            "fndhPortsPowerSensed",
            "smartbox1Uptime",
            "smartbox1Status",
            "smartbox1LedPattern",
            "smartbox1InputVoltage",
            "smartbox1PowerSupplyOutputVoltage",
            "smartbox1PowerSupplyTemperature",
            "smartbox1PcbTemperature",
            "smartbox1FemAmbientTemperature",
            "smartbox1FemCaseTemperatures",
            "smartbox1FemHeatsinkTemperatures",
            "smartbox1PortsPowerSensed",
            "smartbox24AlarmFlags",
        ],
        get_fndh_name(): [
            "state",
            "healthState",
            "adminMode",
        ],
        get_field_station_name(): [
            "state",
            "healthState",
            "adminMode",
            "OutsideTemperature",
        ],
    }
    return device_subscriptions


@pytest.fixture(name="subscribe_device_proxy", scope="session")
def subscribe_device_proxy_fixture(
    device_subscriptions: dict[str, list[str]],
    change_event_callbacks: MockTangoEventCallbackGroup,
) -> Callable[[tango.DeviceProxy], tango.DeviceProxy]:
    """
    Return a cached device proxy with subscriptions set up.

    :param device_subscriptions: list of subscriptions to make.
    :param change_event_callbacks: a dictionary of callables to be used as
        tango change event callbacks.

    :return: A cached device proxy with subscriptions set up.
    """

    @lru_cache
    def _subscribe_device_proxy(proxy: tango.DeviceProxy) -> tango.DeviceProxy:
        device_name = proxy.dev_name()
        print(f"Creating proxy for {device_name}")
        for attribute_name in device_subscriptions[device_name]:
            print(f"Subscribing proxy to {device_name}/{attribute_name}...")
            proxy.subscribe_event(
                attribute_name,
                tango.EventType.CHANGE_EVENT,
                change_event_callbacks[f"{device_name}/{attribute_name}"],
            )
            change_event_callbacks[
                f"{device_name}/{attribute_name}"
            ].assert_change_event(Anything)
        return proxy

    return _subscribe_device_proxy


@pytest.fixture(name="set_device_state", scope="module")
def set_device_state_fixture(
    device_mapping: dict[str, tango.DeviceProxy],
    subscribe_device_proxy: Callable,
    change_event_callbacks: MockTangoEventCallbackGroup,
) -> Callable:
    """
    Set device state.

    :param device_mapping: A dictionary mapping short name to FQDN for devices
        under test.
    :param subscribe_device_proxy: A cached device proxy with subscriptions set up.
    :param change_event_callbacks: a dictionary of callables to be used as
        tango change event callbacks.

    :return: A function to set device state.
    """

    def _set_device_state(
        device_ref: str, state: tango.DevState, mode: AdminMode
    ) -> None:
        device_proxy = device_mapping[device_ref]
        subscribe_device_proxy(device_proxy)
        device_name = device_proxy.dev_name()

        admin_mode_callback = change_event_callbacks[f"{device_name}/adminMode"]
        state_callback = change_event_callbacks[f"{device_name}/state"]
        if device_proxy.adminMode != mode:
            device_proxy.adminMode = mode
            admin_mode_callback.assert_change_event(mode)
            if mode != AdminMode.OFFLINE:
                state_callback.assert_change_event(tango.DevState.UNKNOWN)
            state_callback.assert_change_event(Anything)

        if device_proxy.read_attribute("state").value != state:
            print(f"Turning {device_proxy.dev_name()} {state}")
            set_tango_device_state(
                change_event_callbacks, subscribe_device_proxy, device_proxy, state
            )
            state_callback.assert_change_event(mode)

    return _set_device_state


def set_tango_device_state(
    change_event_callbacks: MockTangoEventCallbackGroup,
    subscribe_device_proxy: Callable[[tango.DeviceProxy], tango.DeviceProxy],
    dev: tango.DeviceProxy,
    desired_state: tango.DevState,
) -> None:
    """
    Turn a Tango device on or off using its On() and Off() commands.

    :param change_event_callbacks: dictionary of mock change event
        callbacks with asynchrony support.
    :param subscribe_device_proxy: a caching Tango device factory.
    :param dev: proxy to the device.
    :param desired_state: the desired power state, either "on" or "off" or "standby"

    :raises ValueError: if input desired_state is not valid.
    """
    subscribe_device_proxy(dev)
    # Issue the command
    if desired_state != dev.state():
        if desired_state == tango.DevState.ON:
            [result_code], [command_id] = dev.On()
        elif desired_state == tango.DevState.OFF:
            [result_code], [command_id] = dev.Off()
        elif desired_state == tango.DevState.STANDBY:
            [result_code], [command_id] = dev.Standby()
        else:
            raise ValueError(f"State {desired_state} is not a valid state.")

    assert result_code == ResultCode.QUEUED
    print(f"Command queued on {dev.dev_name()}: {command_id}")

    change_event_callbacks[f"{dev.dev_name()}/state"].assert_change_event(desired_state)


@pytest.fixture(name="check_change_event", scope="session")
def check_change_event_fixture(
    change_event_callbacks: MockTangoEventCallbackGroup,
) -> Callable:
    """
    Check given change event will be called.

    :param change_event_callbacks: dictionary of mock change event
        callbacks with asynchrony support.

    :returns: A callable which checks given change event will be called.
    """

    def _check_change_event(
        device_proxy: tango.DeviceProxy, attribute_name: str
    ) -> None:
        device_name = device_proxy.dev_name()
        change_event_callbacks[f"{device_name}/{attribute_name}"].assert_change_event(
            Anything
        )

    return _check_change_event


@pytest.fixture(name="check_attribute", scope="session")
def check_attribute_fixture() -> Callable:
    """
    Check value of device attribute within timeout.

    :returns: A callable which checks value of device attribute.
    """

    def _check_attribute(
<<<<<<< HEAD
        device_proxy: tango.DeviceProxy, attribute_name: str, timeout: float = 35
=======
        device_proxy: tango.DeviceProxy, attribute_name: str, timeout: float = 60
>>>>>>> 181bd134
    ) -> None:
        current_time = time.time()
        value = None
        while time.time() < current_time + timeout:
            try:
                value = device_proxy.read_attribute(attribute_name).value
                break
            except tango.DevFailed:
                time.sleep(0.1)
        assert value is not None, (
            f"Failed to read {device_proxy.dev_name()}/{attribute_name} "
            f"within {timeout}s."
        )
        return value

    return _check_attribute


@pytest.fixture(name="check_fastcommand", scope="session")
def check_fastcommand_fixture() -> Callable:
    """
    Check value of given FastCommand within timeout.

    :returns: A callable which checks value of given FastCommand.
    """

    def _check_fastcommand(
        device_proxy: tango.DeviceProxy, command: str, args: str, timeout: float = 35
    ) -> None:
        current_time = time.time()
        value = None
        while time.time() < current_time + timeout:
            try:
                value = device_proxy.command_inout(command, args)
                break
            except tango.DevFailed:
                time.sleep(0.1)
        assert value is not None, (
            f"Failed to receive value from {device_proxy.dev_name()}/{command}, "
            f"args = {args} within {timeout}s."
        )
        return value

    return _check_fastcommand


@pytest.fixture(scope="module")
def clipboard() -> dict:
    """
    Return a dictionary to be used to store contextual information across steps.

    :return: a dictionary to be used to store contextual information across steps.
    """
    return {}<|MERGE_RESOLUTION|>--- conflicted
+++ resolved
@@ -460,11 +460,7 @@
     """
 
     def _check_attribute(
-<<<<<<< HEAD
-        device_proxy: tango.DeviceProxy, attribute_name: str, timeout: float = 35
-=======
         device_proxy: tango.DeviceProxy, attribute_name: str, timeout: float = 60
->>>>>>> 181bd134
     ) -> None:
         current_time = time.time()
         value = None
