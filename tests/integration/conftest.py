# -*- coding: utf-8 -*-
#
# This file is part of the SKA Low MCCS project
#
#
# Distributed under the terms of the BSD 3-clause new license.
# See LICENSE for more info.
"""This module defines a pytest harness for testing the MCCS PaSD bus module."""


from __future__ import annotations

import logging
from typing import Iterator

import pytest
import tango

from ska_low_mccs_pasd.pasd_bus import (
    FndhSimulator,
    PasdBusSimulator,
    SmartboxSimulator,
)
from tests.harness import PasdTangoTestHarness, PasdTangoTestHarnessContext


@pytest.fixture(name="station_label")
def station_label_fixture() -> str:
    """
    Return the name of the station whose configuration will be used in testing.

    :return: the name of the station whose configuration will be used in
        testing.
    """
    return "ci-1"


@pytest.fixture(name="pasd_bus_simulator")
def pasd_bus_simulator_fixture(
    pasd_config_path: str, station_label: str
) -> PasdBusSimulator:
    """
    Fixture that returns a PaSD bus simulator.

    :param pasd_config_path: path to the PaSD configuration file
    :param station_label: the name of the station whose PaSD bus we are
        simulating.

    :return: a PaSD bus simulator
    """
    return PasdBusSimulator(
        pasd_config_path,
        station_label,
        logging.DEBUG,
        smartboxes_depend_on_attached_ports=True,
    )


@pytest.fixture(name="fndh_simulator")
def fndh_simulator_fixture(
    pasd_bus_simulator: PasdBusSimulator,
) -> FndhSimulator:
    """
    Return an FNDH simulator.

    :param pasd_bus_simulator: a real PaSD bus simulator whose FNDH
        simulator is to be returned.

    :return: an FNDH simulator
    """
    return pasd_bus_simulator.get_fndh()


@pytest.fixture(name="smartbox_attached_ports")
def smartbox_attached_ports_fixture(
    pasd_bus_simulator: PasdBusSimulator,
) -> list[int]:
    """
    Return a list of FNDH port numbers each smartbox is connected to.

    :param pasd_bus_simulator: a PasdBusSimulator.
    :return: a list of FNDH port numbers each smartbox is connected to.
    """
    return pasd_bus_simulator.get_smartbox_attached_ports()


@pytest.fixture(name="smartbox_simulators")
def smartbox_simulators_fixture(
    pasd_bus_simulator: PasdBusSimulator,
<<<<<<< HEAD
) -> dict[int, SmartboxSimulator]:
=======
    fndh_simulator: FndhSimulator,
    smartbox_attached_ports: list[int],
    off_smartbox_id: int,
) -> Dict[int, SmartboxSimulator]:
>>>>>>> e32e4867
    """
    Return the smartbox simulators.

    :param pasd_bus_simulator: a PaSD bus simulator whose smartbox
        simulators are to be returned.
    :param fndh_simulator: the FNDH simulator against which to test.
    :param smartbox_attached_ports: a list of FNDH port numbers each
        smartbox is connected to.
    :param off_smartbox_id: id of a smartbox to be turned off.
    :return: a dictionary of smartbox simulators
    """
    fndh_simulator.initialize()
    for port_nr in smartbox_attached_ports:
        fndh_simulator.turn_port_on(port_nr)
    fndh_simulator.turn_port_off(smartbox_attached_ports[off_smartbox_id - 1])
    return pasd_bus_simulator.get_smartboxes()


@pytest.fixture(name="smartbox_simulator")
def smartbox_simulator_fixture(
<<<<<<< HEAD
    smartbox_simulators: dict[int, SmartboxSimulator],
    smartbox_number: int,
=======
    smartbox_simulators: Dict[int, SmartboxSimulator],
    on_smartbox_id: int,
>>>>>>> e32e4867
) -> SmartboxSimulator:
    """
    Return a smartbox simulator for testing.

    :param smartbox_simulators:
        the smartbox simulator backends that the TCP server will front.
    :param on_smartbox_id: id of the smartbox being addressed.

    :return: a smartbox simulator, wrapped in a mock.
    """
    return smartbox_simulators[on_smartbox_id]


@pytest.fixture(name="on_smartbox_id")
def on_smartbox_id_fixture() -> int:
    """
    Return the id of a powered smartbox to be used in testing.

    :return: the id of a powered smartbox to be used in testing.
    """
    return 1


@pytest.fixture(name="on_smartbox_attached_port")
def on_smartbox_attached_port_fixture(
    on_smartbox_id: int,
    smartbox_attached_ports: list[int],
) -> int:
    """
    Return the FNDH port the powered smartbox-under-test is attached to.

    :param on_smartbox_id: id of the smartbox-under-test.
    :param smartbox_attached_ports: a list of FNDH port numbers each smartbox
        is connected to.
    :return: the FNDH port the powered smartbox-under-test is attached to.
    """
    return smartbox_attached_ports[on_smartbox_id - 1]


@pytest.fixture(name="off_smartbox_id")
def off_smartbox_id_fixture() -> int:
    """
    Return the id of an off smartbox to be used in testing.

    :return: the id of an off smartbox to be used in testing.
    """
    return 2


@pytest.fixture(name="off_smartbox_attached_port")
def off_smartbox_attached_port_fixture(
    off_smartbox_id: int,
    smartbox_attached_ports: list[int],
) -> int:
    """
    Return the FNDH port the off smartbox-under-test is attached to.

    :param off_smartbox_id: id of the smartbox-under-test.
    :param smartbox_attached_ports: a list of FNDH port numbers each smartbox
        is connected to.
    :return: the FNDH port the powered smartbox-under-test is attached to.
    """
    return smartbox_attached_ports[off_smartbox_id - 1]


@pytest.fixture(name="test_context")
def test_context_fixture(
    fndh_simulator: FndhSimulator,
    smartbox_simulators: dict[int, SmartboxSimulator],
    smartbox_attached_ports: list[int],
) -> Iterator[PasdTangoTestHarnessContext]:
    """
    Fixture that returns a proxy to the PaSD bus Tango device under test.

    :param fndh_simulator: the FNDH simulator against which to test
    :param smartbox_simulators: the smartbox simulators against which to test
    :param smartbox_attached_ports: a list of FNDH port numbers each
        smartbox is connected to.

    :yield: a test context in which to run the integration tests.
    """
    harness = PasdTangoTestHarness()

    harness.set_pasd_bus_simulator(fndh_simulator, smartbox_simulators)
    harness.set_pasd_bus_device(polling_rate=0.1, device_polling_rate=0.2)
    harness.set_fndh_device()

    for smartbox_id in range(1, 25):
        harness.add_smartbox_device(
            smartbox_id, smartbox_attached_ports[smartbox_id - 1]
        )

    harness.set_field_station_device()

    with harness as context:
        yield context


@pytest.fixture(name="pasd_bus_device")
def pasd_bus_device_fixture(
    test_context: PasdTangoTestHarnessContext,
) -> tango.DeviceProxy:
    """
    Fixture that returns the pasd_bus Tango device under test.

    :param test_context: context in which the integration tests will run.

    :yield: the pasd_bus Tango device under test.
    """
    yield test_context.get_pasd_bus_device()


@pytest.fixture(name="fndh_device")
def fndh_device_fixture(
    test_context: PasdTangoTestHarnessContext,
) -> tango.DeviceProxy:
    """
    Fixture that returns the FNDH Tango device under test.

    :param test_context: context in which the integration tests will run.

    :yield: the FNDH Tango device under test.
    """
    yield test_context.get_fndh_device()


@pytest.fixture(name="field_station_device")
def field_station_device_fixture(
    test_context: PasdTangoTestHarnessContext,
) -> tango.DeviceProxy:
    """
    Fixture that returns the field station Tango device under test.

    :param test_context: context in which the integration tests will run.

    :yield: the FNDH Tango device under test.
    """
    yield test_context.get_field_station_device()


@pytest.fixture(name="on_smartbox_device")
def on_smartbox_device_fixture(
    test_context: PasdTangoTestHarnessContext,
    on_smartbox_id: int,
) -> list[tango.DeviceProxy]:
    """
    Fixture that returns a smartbox Tango device.

    :param test_context: context in which the integration tests will run.
    :param on_smartbox_id: number of the smartbox under test

    :return: the smartbox Tango device.
    """
    return test_context.get_smartbox_device(on_smartbox_id)


@pytest.fixture(name="off_smartbox_device")
def off_smartbox_device_fixture(
    test_context: PasdTangoTestHarnessContext,
    off_smartbox_id: int,
) -> list[tango.DeviceProxy]:
    """
    Fixture that returns a smartbox Tango device.

    :param test_context: context in which the integration tests will run.
    :param off_smartbox_id: the smartbox of interest.

    :return: the smartbox Tango device.
    """
    return test_context.get_smartbox_device(off_smartbox_id)<|MERGE_RESOLUTION|>--- conflicted
+++ resolved
@@ -87,14 +87,10 @@
 @pytest.fixture(name="smartbox_simulators")
 def smartbox_simulators_fixture(
     pasd_bus_simulator: PasdBusSimulator,
-<<<<<<< HEAD
+    fndh_simulator: FndhSimulator,
+    smartbox_attached_ports: list[int],
+    off_smartbox_id: int,
 ) -> dict[int, SmartboxSimulator]:
-=======
-    fndh_simulator: FndhSimulator,
-    smartbox_attached_ports: list[int],
-    off_smartbox_id: int,
-) -> Dict[int, SmartboxSimulator]:
->>>>>>> e32e4867
     """
     Return the smartbox simulators.
 
@@ -115,13 +111,8 @@
 
 @pytest.fixture(name="smartbox_simulator")
 def smartbox_simulator_fixture(
-<<<<<<< HEAD
     smartbox_simulators: dict[int, SmartboxSimulator],
-    smartbox_number: int,
-=======
-    smartbox_simulators: Dict[int, SmartboxSimulator],
     on_smartbox_id: int,
->>>>>>> e32e4867
 ) -> SmartboxSimulator:
     """
     Return a smartbox simulator for testing.
