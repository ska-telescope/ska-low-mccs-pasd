# -*- coding: utf-8 -*-
#
# This file is part of the SKA Low MCCS project
#
#
# Distributed under the terms of the BSD 3-clause new license.
# See LICENSE for more info.
"""This module contains the integration tests for MccsPasdBus with MccsFNDH."""

from __future__ import annotations

import gc

import pytest
import tango
from ska_control_model import AdminMode, HealthState, PowerState, ResultCode
from ska_tango_testing.mock.tango import MockTangoEventCallbackGroup

from ska_low_mccs_pasd.pasd_bus import FndhSimulator
from ska_low_mccs_pasd.pasd_bus.pasd_bus_conversions import (
    FNDHAlarmFlags,
    PasdConversionUtility,
)

gc.disable()  # TODO: why is this needed?


class TestfndhPasdBusIntegration:
    """Test pasdbus and fndh integration."""

    def test_fndh_pasd_integration(
        self: TestfndhPasdBusIntegration,
        fndh_device: tango.DeviceProxy,
        pasd_bus_device: tango.DeviceProxy,
        change_event_callbacks: MockTangoEventCallbackGroup,
    ) -> None:
        """
        Test the integration of fndh with the pasdBus.

        :param fndh_device: fixture that provides a
            :py:class:`tango.DeviceProxy` to the device under test, in a
            :py:class:`tango.test_context.DeviceTestContext`.
        :param pasd_bus_device: fixture that provides a
            :py:class:`tango.DeviceProxy` to the device under test, in a
            :py:class:`tango.test_context.DeviceTestContext`.
        :param change_event_callbacks: group of Tango change event
            callback with asynchronous support
        """
        # adminMode offline and in DISABLE state
        # ----------------------------------------------------------------
        assert fndh_device.adminMode == AdminMode.OFFLINE
        assert pasd_bus_device.adminMode == AdminMode.OFFLINE

        fndh_device.subscribe_event(
            "state",
            tango.EventType.CHANGE_EVENT,
            change_event_callbacks["fndh_state"],
        )
        change_event_callbacks["fndh_state"].assert_change_event(tango.DevState.DISABLE)
        pasd_bus_device.subscribe_event(
            "state",
            tango.EventType.CHANGE_EVENT,
            change_event_callbacks["pasd_bus_state"],
        )
        change_event_callbacks["pasd_bus_state"].assert_change_event(
            tango.DevState.DISABLE
        )
        change_event_callbacks["pasd_bus_state"].assert_not_called()
        # ----------------------------------------------------------------

        # Check that the devices enters the correct state after turning adminMode on
        # ================================================================
        pasd_bus_device.adminMode = AdminMode.ONLINE
        change_event_callbacks["pasd_bus_state"].assert_change_event(
            tango.DevState.UNKNOWN
        )
        # TODO: Do we want to enter On state here?
        change_event_callbacks["pasd_bus_state"].assert_change_event(tango.DevState.ON)
        change_event_callbacks["pasd_bus_state"].assert_not_called()

        # The fndh should enter UNKNOWN, if communication can be established
        # the FNDH has power.
        fndh_device.adminMode = AdminMode.ONLINE
        change_event_callbacks["fndh_state"].assert_change_event(tango.DevState.UNKNOWN)
        change_event_callbacks["fndh_state"].assert_change_event(tango.DevState.ON)
        # ================================================================

    def test_communication(
        self: TestfndhPasdBusIntegration,
        fndh_device: tango.DeviceProxy,
        pasd_bus_device: tango.DeviceProxy,
        fndh_simulator: FndhSimulator,
        change_event_callbacks: MockTangoEventCallbackGroup,
    ) -> None:
        """
        Test the Tango device's communication with the PaSD bus.

        :param fndh_device: fixture that provides a
            :py:class:`tango.DeviceProxy` to the device under test, in a
            :py:class:`tango.test_context.DeviceTestContext`.
        :param pasd_bus_device: a proxy to the PaSD bus device under test.
        :param fndh_simulator: the FNDH simulator under test
        :param change_event_callbacks: dictionary of mock change event
            callbacks with asynchrony support
        """
        # pylint: disable=too-many-statements
        # adminMode offline and in DISABLE state
        # ----------------------------------------------------------------
        assert fndh_device.adminMode == AdminMode.OFFLINE
        assert pasd_bus_device.adminMode == AdminMode.OFFLINE

        pasd_bus_device.subscribe_event(
            "state",
            tango.EventType.CHANGE_EVENT,
            change_event_callbacks["pasd_bus_state"],
        )
        change_event_callbacks.assert_change_event(
            "pasd_bus_state", tango.DevState.DISABLE
        )

        fndh_device.subscribe_event(
            "state",
            tango.EventType.CHANGE_EVENT,
            change_event_callbacks["fndh_state"],
        )
        change_event_callbacks["fndh_state"].assert_change_event(tango.DevState.DISABLE)

        pasd_bus_device.subscribe_event(
            "healthState",
            tango.EventType.CHANGE_EVENT,
            change_event_callbacks["pasdBushealthState"],
        )

        change_event_callbacks.assert_change_event(
            "pasdBushealthState", HealthState.UNKNOWN
        )
        assert pasd_bus_device.healthState == HealthState.UNKNOWN
        # -----------------------------------------------------------------

        # This is a bit of a cheat.
        # It's an implementation-dependent detail that
        # this is one of the last attributes to be read from the simulator.
        # We subscribe events on this attribute because we know that
        # once we have an updated value for this attribute,
        # we have an updated value for all of them.
        pasd_bus_device.subscribe_event(
            "smartbox24AlarmFlags",
            tango.EventType.CHANGE_EVENT,
            change_event_callbacks["smartbox24AlarmFlags"],
        )
        change_event_callbacks.assert_change_event("smartbox24AlarmFlags", None)

        pasd_bus_device.adminMode = AdminMode.ONLINE  # type: ignore[assignment]

        change_event_callbacks.assert_change_event(
            "pasd_bus_state", tango.DevState.UNKNOWN
        )
        change_event_callbacks.assert_change_event("pasd_bus_state", tango.DevState.ON)
        change_event_callbacks.assert_change_event("pasdBushealthState", HealthState.OK)
        assert pasd_bus_device.healthState == HealthState.OK

        fndh_device.adminMode = AdminMode.ONLINE

        change_event_callbacks["fndh_state"].assert_change_event(tango.DevState.UNKNOWN)
        change_event_callbacks["fndh_state"].assert_change_event(tango.DevState.ON)
        change_event_callbacks["fndh_state"].assert_not_called()

        assert (
            fndh_device.ModbusRegisterMapRevisionNumber
            == FndhSimulator.MODBUS_REGISTER_MAP_REVISION
        )
        assert fndh_device.SysAddress == FndhSimulator.SYS_ADDRESS
        assert fndh_device.PcbRevisionNumber == FndhSimulator.PCB_REVISION
<<<<<<< HEAD
=======
        assert fndh_device.CpuId == FndhSimulator.CPU_ID
        assert fndh_device.ChipId == FndhSimulator.CHIP_ID
        assert fndh_device.FirmwareVersion == FndhSimulator.DEFAULT_FIRMWARE_VERSION
        assert fndh_device.Uptime <= fndh_simulator.uptime
        assert fndh_device.PasdStatus == "OK"
        assert fndh_device.LedPattern == FndhSimulator.DEFAULT_LED_PATTERN
        assert list(fndh_device.Psu48vVoltages) == FndhSimulator.DEFAULT_PSU48V_VOLTAGES
        assert fndh_device.Psu48vCurrent == FndhSimulator.DEFAULT_PSU48V_CURRENT
>>>>>>> e32e4867
        assert (
            fndh_device.CpuId
            == PasdConversionUtility.convert_cpu_id(FndhSimulator.CPU_ID)[0]
        )
        assert (
            fndh_device.ChipId
            == PasdConversionUtility.convert_chip_id(FndhSimulator.CHIP_ID)[0]
        )
        assert (
            fndh_device.FirmwareVersion
            == PasdConversionUtility.convert_firmware_version(
                [FndhSimulator.DEFAULT_FIRMWARE_VERSION]
            )[0]
        )
        assert (
            fndh_device.Uptime
            <= PasdConversionUtility.convert_uptime(fndh_simulator.uptime)[0]
        )
        assert fndh_device.PasdStatus == FndhSimulator.DEFAULT_STATUS.name
        assert fndh_device.LedPattern == "service: OFF, status: OFF"
        assert list(fndh_device.Psu48vVoltages) == PasdConversionUtility.scale_volts(
            FndhSimulator.DEFAULT_PSU48V_VOLTAGES
        )
        assert (
            fndh_device.Psu48vCurrent
            == PasdConversionUtility.scale_48vcurrents(
                [FndhSimulator.DEFAULT_PSU48V_CURRENT]
            )[0]
        )
        assert list(
            fndh_device.Psu48vTemperatures
        ) == PasdConversionUtility.scale_signed_16bit(
            FndhSimulator.DEFAULT_PSU48V_TEMPERATURES
        )
        assert (
            fndh_device.PanelTemperature
            == PasdConversionUtility.scale_signed_16bit(
                [FndhSimulator.DEFAULT_PANEL_TEMPERATURE]
            )[0]
        )
        assert (
            fndh_device.FncbTemperature
            == PasdConversionUtility.scale_signed_16bit(
                [FndhSimulator.DEFAULT_FNCB_TEMPERATURE]
            )[0]
        )
        assert fndh_device.FncbHumidity == FndhSimulator.DEFAULT_FNCB_HUMIDITY
        assert (
            fndh_device.CommsGatewayTemperature
            == PasdConversionUtility.scale_signed_16bit(
                [FndhSimulator.DEFAULT_COMMS_GATEWAY_TEMPERATURE]
            )[0]
        )
        assert (
            fndh_device.PowerModuleTemperature
            == PasdConversionUtility.scale_signed_16bit(
                [FndhSimulator.DEFAULT_POWER_MODULE_TEMPERATURE]
            )[0]
        )
        assert (
            fndh_device.OutsideTemperature
            == PasdConversionUtility.scale_signed_16bit(
                [FndhSimulator.DEFAULT_OUTSIDE_TEMPERATURE]
            )[0]
        )
        assert (
            fndh_device.InternalAmbientTemperature
            == PasdConversionUtility.scale_signed_16bit(
                [FndhSimulator.DEFAULT_INTERNAL_AMBIENT_TEMPERATURE]
            )[0]
        )
        assert list(fndh_device.PortForcings) == fndh_simulator.port_forcings
        assert (
            list(fndh_device.PortsDesiredPowerOnline)
            == fndh_simulator.ports_desired_power_when_online
        )
        assert (
            list(fndh_device.PortsDesiredPowerOffline)
            == fndh_simulator.ports_desired_power_when_offline
        )
        assert list(fndh_device.PortsPowerSensed) == fndh_simulator.ports_power_sensed
        assert list(
            fndh_device.Psu48vVoltage1Thresholds
        ) == PasdConversionUtility.scale_volts(
            fndh_simulator.psu48v_voltage_1_thresholds
        )
        assert list(
            fndh_device.Psu48vVoltage2Thresholds
        ) == PasdConversionUtility.scale_volts(
            fndh_simulator.psu48v_voltage_2_thresholds
        )
        assert list(
            fndh_device.Psu48vCurrentThresholds
        ) == PasdConversionUtility.scale_48vcurrents(
            fndh_simulator.psu48v_current_thresholds
        )
        assert list(
            fndh_device.Psu48vTemperature1Thresholds
        ) == PasdConversionUtility.scale_signed_16bit(
            fndh_simulator.psu48v_temperature_1_thresholds
        )
        assert list(
            fndh_device.Psu48vTemperature2Thresholds
        ) == PasdConversionUtility.scale_signed_16bit(
            fndh_simulator.psu48v_temperature_2_thresholds
        )
        assert list(
            fndh_device.PanelTemperatureThresholds
        ) == PasdConversionUtility.scale_signed_16bit(
            fndh_simulator.panel_temperature_thresholds
        )
        assert list(
            fndh_device.FncbTemperatureThresholds
        ) == PasdConversionUtility.scale_signed_16bit(
            fndh_simulator.fncb_temperature_thresholds
        )
        assert (
            list(fndh_device.HumidityThresholds)
            == fndh_simulator.fncb_humidity_thresholds
        )
        assert list(
            fndh_device.CommsGatewayTemperatureThresholds
        ) == PasdConversionUtility.scale_signed_16bit(
            fndh_simulator.comms_gateway_temperature_thresholds
        )
        assert list(
            fndh_device.PowerModuleTemperatureThresholds
        ) == PasdConversionUtility.scale_signed_16bit(
            fndh_simulator.power_module_temperature_thresholds
        )
        assert list(
            fndh_device.OutsideTemperatureThresholds
        ) == PasdConversionUtility.scale_signed_16bit(
            fndh_simulator.outside_temperature_thresholds
        )
        assert list(
            fndh_device.InternalAmbientTemperatureThresholds
        ) == PasdConversionUtility.scale_signed_16bit(
            fndh_simulator.internal_ambient_temperature_thresholds
        )
        assert fndh_device.WarningFlags == FNDHAlarmFlags.NONE.name
        assert fndh_device.AlarmFlags == FNDHAlarmFlags.NONE.name

        for port in range(1, FndhSimulator.NUMBER_OF_PORTS + 1):
            is_port_on = fndh_simulator.ports_power_sensed[port - 1]
            if not is_port_on:
                assert getattr(fndh_device, f"Port{port}PowerState") == PowerState.OFF
            elif is_port_on:
                assert getattr(fndh_device, f"Port{port}PowerState") == PowerState.ON
            else:
                assert (
                    getattr(fndh_device, f"Port{port}PowerState") == PowerState.UNKNOWN
                )

    # pylint: disable=too-many-arguments
    def test_port_power(
        self: TestfndhPasdBusIntegration,
        fndh_device: tango.DeviceProxy,
        pasd_bus_device: tango.DeviceProxy,
        fndh_simulator: FndhSimulator,
        off_smartbox_attached_port: int,
        change_event_callbacks: MockTangoEventCallbackGroup,
    ) -> None:
        """
        Test the MccsFNDH port power state.

        - MccsFNDH.PortPowerState starts in a UNKNOWN state.
        - After MccsFNDH starts communication with the simulator it gets the
            simulated power state.
        - When we change the simulated power state, MccsFNDH is notified and updated.

        :param fndh_device: fixture that provides a
            :py:class:`tango.DeviceProxy` to the device under test, in a
            :py:class:`tango.test_context.DeviceTestContext`.
        :param pasd_bus_device: a proxy to the PaSD bus device under test.
        :param fndh_simulator: the FNDH simulator under test
        :param off_smartbox_attached_port: the FNDH port the off
            smartbox-under-test is attached to.
        :param change_event_callbacks: dictionary of mock change event
            callbacks with asynchrony support
        """
        assert fndh_device.adminMode == AdminMode.OFFLINE
        assert pasd_bus_device.adminMode == AdminMode.OFFLINE
        assert (
            fndh_device.PortPowerState(off_smartbox_attached_port) == PowerState.UNKNOWN
        )

        pasd_bus_device.subscribe_event(
            "state",
            tango.EventType.CHANGE_EVENT,
            change_event_callbacks["pasd_bus_state"],
        )
        change_event_callbacks.assert_change_event(
            "pasd_bus_state", tango.DevState.DISABLE
        )

        fndh_device.subscribe_event(
            "state",
            tango.EventType.CHANGE_EVENT,
            change_event_callbacks["fndh_state"],
        )
        change_event_callbacks["fndh_state"].assert_change_event(tango.DevState.DISABLE)

        pasd_bus_device.subscribe_event(
            "healthState",
            tango.EventType.CHANGE_EVENT,
            change_event_callbacks["pasdBushealthState"],
        )

        change_event_callbacks.assert_change_event(
            "pasdBushealthState", HealthState.UNKNOWN
        )
        assert pasd_bus_device.healthState == HealthState.UNKNOWN

        # This is a bit of a cheat.
        # It's an implementation-dependent detail that
        # this is one of the last attributes to be read from the simulator.
        # We subscribe events on this attribute because we know that
        # once we have an updated value for this attribute,
        # we have an updated value for all of them.
        pasd_bus_device.subscribe_event(
            "smartbox24AlarmFlags",
            tango.EventType.CHANGE_EVENT,
            change_event_callbacks["smartbox24AlarmFlags"],
        )
        change_event_callbacks.assert_change_event("smartbox24AlarmFlags", None)

        pasd_bus_device.adminMode = AdminMode.ONLINE  # type: ignore[assignment]

        change_event_callbacks.assert_change_event(
            "pasd_bus_state", tango.DevState.UNKNOWN
        )
        change_event_callbacks.assert_change_event("pasd_bus_state", tango.DevState.ON)
        change_event_callbacks.assert_change_event("pasdBushealthState", HealthState.OK)
        assert pasd_bus_device.healthState == HealthState.OK
        assert pasd_bus_device.InitializeFndh()[0] == ResultCode.OK

        fndh_device.adminMode = AdminMode.ONLINE

        change_event_callbacks["fndh_state"].assert_change_event(tango.DevState.UNKNOWN)
        change_event_callbacks["fndh_state"].assert_change_event(tango.DevState.ON)
        change_event_callbacks["fndh_state"].assert_not_called()

        fndh_device.subscribe_event(
            f"Port{off_smartbox_attached_port}PowerState",
            tango.EventType.CHANGE_EVENT,
            change_event_callbacks["fndhPortPowerState"],
        )
        change_event_callbacks["fndhPortPowerState"].assert_change_event(PowerState.OFF)

        assert fndh_device.PortPowerState(off_smartbox_attached_port) == PowerState.OFF
        assert fndh_simulator.turn_port_on(off_smartbox_attached_port)

        change_event_callbacks["fndhPortPowerState"].assert_change_event(PowerState.ON)

        assert fndh_device.PortPowerState(off_smartbox_attached_port) == PowerState.ON


@pytest.fixture(name="change_event_callbacks")
def change_event_callbacks_fixture() -> MockTangoEventCallbackGroup:
    """
    Return a dictionary of callables to be used as Tango change event callbacks.

    :return: a dictionary of callables to be used as tango change event
        callbacks.
    """
    return MockTangoEventCallbackGroup(
        "fndh_state",
        "pasd_bus_state",
        "pasdBushealthState",
        "smartbox24AlarmFlags",
        "fndhPortPowerState",
        timeout=20.0,
        assert_no_error=False,
    )<|MERGE_RESOLUTION|>--- conflicted
+++ resolved
@@ -171,17 +171,6 @@
         )
         assert fndh_device.SysAddress == FndhSimulator.SYS_ADDRESS
         assert fndh_device.PcbRevisionNumber == FndhSimulator.PCB_REVISION
-<<<<<<< HEAD
-=======
-        assert fndh_device.CpuId == FndhSimulator.CPU_ID
-        assert fndh_device.ChipId == FndhSimulator.CHIP_ID
-        assert fndh_device.FirmwareVersion == FndhSimulator.DEFAULT_FIRMWARE_VERSION
-        assert fndh_device.Uptime <= fndh_simulator.uptime
-        assert fndh_device.PasdStatus == "OK"
-        assert fndh_device.LedPattern == FndhSimulator.DEFAULT_LED_PATTERN
-        assert list(fndh_device.Psu48vVoltages) == FndhSimulator.DEFAULT_PSU48V_VOLTAGES
-        assert fndh_device.Psu48vCurrent == FndhSimulator.DEFAULT_PSU48V_CURRENT
->>>>>>> e32e4867
         assert (
             fndh_device.CpuId
             == PasdConversionUtility.convert_cpu_id(FndhSimulator.CPU_ID)[0]
@@ -200,7 +189,7 @@
             fndh_device.Uptime
             <= PasdConversionUtility.convert_uptime(fndh_simulator.uptime)[0]
         )
-        assert fndh_device.PasdStatus == FndhSimulator.DEFAULT_STATUS.name
+        assert fndh_device.PasdStatus == "OK"
         assert fndh_device.LedPattern == "service: OFF, status: OFF"
         assert list(fndh_device.Psu48vVoltages) == PasdConversionUtility.scale_volts(
             FndhSimulator.DEFAULT_PSU48V_VOLTAGES
