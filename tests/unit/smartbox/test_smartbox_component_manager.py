--- conflicted
+++ resolved
@@ -410,13 +410,10 @@
         :param mock_callbacks: the mock_callbacks.
         :param initial_state: the state before we call Standby().
         """
-<<<<<<< HEAD
-=======
         # make all other ports the opposite.
         mock_setup = [initial_state == "off"] * 28
         mock_setup[fndh_port - 1] = not mock_setup[fndh_port - 1]
         mock_pasdbus.configure_mock(fndhPortsPowerSensed=mock_setup)
->>>>>>> 62a60d16
         smartbox_component_manager.start_communicating()
         mock_callbacks["communication_state"].assert_call(
             CommunicationStatus.NOT_ESTABLISHED
@@ -438,29 +435,6 @@
             [True] * PasdData.NUMBER_OF_SMARTBOX_PORTS,
             tango.AttrQuality.ATTR_VALID,
         )
-<<<<<<< HEAD
-
-        mock_callbacks["component_state"].assert_call(power=PowerState.ON)
-
-        # If we are starting with an OFF smartbox, lets force it.
-        if initial_state == "off":
-            # Get callback that all the smartbox ports are OFF
-            smartbox_component_manager._on_smartbox_ports_power_changed(
-                "portspowersensed",
-                [False] * PasdData.NUMBER_OF_SMARTBOX_PORTS,
-                tango.AttrQuality.ATTR_VALID,
-            )
-
-            # Then get callback that all the FNDH ports are OFF
-            smartbox_component_manager._on_fndh_ports_power_changed(
-                "fndhportspowersensed",
-                [False] * PasdData.NUMBER_OF_FNDH_PORTS,
-                tango.AttrQuality.ATTR_VALID,
-            )
-
-            # Then the smartbox should evaluate its power to OFF
-            assert smartbox_component_manager._power_state == PowerState.OFF
-=======
         match initial_state:
             case "off":
                 mock_callbacks["component_state"].assert_call(power=PowerState.OFF)
@@ -468,7 +442,6 @@
                 mock_callbacks["component_state"].assert_call(power=PowerState.ON)
             case _:
                 pytest.fail("Unknown initial state.")
->>>>>>> 62a60d16
 
         smartbox_component_manager.standby(task_callback=mock_callbacks["task"])
 
@@ -518,7 +491,6 @@
             "portspowersensed",
             [False] * PasdData.NUMBER_OF_SMARTBOX_PORTS,
             tango.AttrQuality.ATTR_VALID,
-<<<<<<< HEAD
         )
 
         # Now that our ports have all changed to the correct state, the command should
@@ -531,20 +503,6 @@
             ),
         )
 
-=======
-        )
-
-        # Now that our ports have all changed to the correct state, the command should
-        # now finish.
-        mock_callbacks["task"].assert_call(
-            status=TaskStatus.COMPLETED,
-            result=(
-                ResultCode.OK,
-                f"Power smartbox '{fndh_port} to standby OK'",
-            ),
-        )
-
->>>>>>> 62a60d16
         # And after all is said and done, the component manager should be in STANDBY.
         assert smartbox_component_manager._power_state == PowerState.STANDBY
 
