--- conflicted
+++ resolved
@@ -150,18 +150,12 @@
             "pasd_device_state_for_fndh",
             modbus_register_map_revision=FndhSimulator.MODBUS_REGISTER_MAP_REVISION,
             pcb_revision=FndhSimulator.PCB_REVISION,
-<<<<<<< HEAD
             cpu_id=PasdConversionUtility.convert_cpu_id(FndhSimulator.CPU_ID)[0],
             chip_id=PasdConversionUtility.convert_chip_id(FndhSimulator.CHIP_ID)[0],
             firmware_version=PasdConversionUtility.convert_firmware_version(
                 [FndhSimulator.DEFAULT_FIRMWARE_VERSION]
             )[0],
-=======
-            cpu_id=FndhSimulator.CPU_ID,
-            chip_id=FndhSimulator.CHIP_ID,
-            firmware_version=FndhSimulator.DEFAULT_FIRMWARE_VERSION,
             lookahead=25,
->>>>>>> 181bd134
         )
         for smartbox_number in range(1, 25):
             mock_callbacks.assert_call(
@@ -170,7 +164,6 @@
                     SmartboxSimulator.MODBUS_REGISTER_MAP_REVISION
                 ),
                 pcb_revision=SmartboxSimulator.PCB_REVISION,
-<<<<<<< HEAD
                 cpu_id=PasdConversionUtility.convert_cpu_id(SmartboxSimulator.CPU_ID)[
                     0
                 ],
@@ -180,12 +173,7 @@
                 firmware_version=PasdConversionUtility.convert_firmware_version(
                     [SmartboxSimulator.DEFAULT_FIRMWARE_VERSION]
                 )[0],
-=======
-                cpu_id=SmartboxSimulator.CPU_ID,
-                chip_id=SmartboxSimulator.CHIP_ID,
-                firmware_version=SmartboxSimulator.DEFAULT_FIRMWARE_VERSION,
                 lookahead=25,
->>>>>>> 181bd134
             )
         # and then the FNDH sensor thresholds
         mock_callbacks.assert_call(
@@ -348,7 +336,6 @@
                 ),
             )
 
-<<<<<<< HEAD
         # Then FNDH status info
         mock_callbacks["pasd_device_state_for_fndh"].assert_call(
             uptime=Anything,
@@ -413,8 +400,6 @@
         #     alarm_flags=FndhSimulator.DEFAULT_FLAGS,
         # )
 
-=======
->>>>>>> 181bd134
         for smartbox_number in range(1, 25):
             # Then the smartbox status info
             mock_callbacks[
@@ -451,11 +436,7 @@
                         SmartboxSimulator.DEFAULT_FEM_HEATSINK_TEMPERATURES
                     )
                 ),
-<<<<<<< HEAD
-                lookahead=5,  # Full cycle plus one to cover off on race conditions
-=======
                 lookahead=25,
->>>>>>> 181bd134
             )
 
         expected_fndh_ports_powered = [False] * FndhSimulator.NUMBER_OF_PORTS
