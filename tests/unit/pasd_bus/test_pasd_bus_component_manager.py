# -*- coding: utf-8 -*-
#
# This file is part of the SKA Low MCCS project
#
#
# Distributed under the terms of the BSD 3-clause new license.
# See LICENSE for more info.
"""This module contains the tests of the PaSD bus component manager."""
from __future__ import annotations

from ska_control_model import CommunicationStatus, PowerState
from ska_tango_testing.mock import MockCallableGroup
from ska_tango_testing.mock.placeholders import Anything

from ska_low_mccs_pasd.pasd_bus import PasdBusComponentManager
from ska_low_mccs_pasd.pasd_bus.pasd_bus_simulator import (
    FndhSimulator,
    SmartboxSimulator,
)


class TestPasdBusComponentManager:
    """
    Tests of commands common to the PaSDBus simulator and its component manager.

    Because the PaSD bus component manager passes commands down to the
    PaSD bus simulator, many commands are common. Here we test those
    common commands.
    """

    def test_attribute_updates(
        self: TestPasdBusComponentManager,
        pasd_config: dict,
        pasd_bus_component_manager: PasdBusComponentManager,
        mock_callbacks: MockCallableGroup,
    ) -> None:
        """
        Test that the PaSD bus component manager receives updated values.

        :param pasd_config: a dictionary of PaSD configuration data with
            which the PaSD under test was configured.
        :param pasd_bus_component_manager: the PaSD bus component
            manager under test.
        :param mock_callbacks: dictionary of driver callbacks.
        """
        mock_callbacks.assert_not_called()

        pasd_bus_component_manager.start_communicating()

        mock_callbacks.assert_call(
            "communication_state", CommunicationStatus.NOT_ESTABLISHED
        )
        mock_callbacks.assert_call(
            "communication_state", CommunicationStatus.ESTABLISHED
        )
        mock_callbacks.assert_call("component_state", power=PowerState.ON, fault=False)

        pasd_bus_component_manager.initialize_fndh()
        # First we'll receive static info about the FNDH
        mock_callbacks.assert_call(
            "pasd_device_state",
            0,  # FNDH
            modbus_register_map_revision=FndhSimulator.MODBUS_REGISTER_MAP_REVISION,
            pcb_revision=FndhSimulator.PCB_REVISION,
            cpu_id=FndhSimulator.CPU_ID,
            chip_id=FndhSimulator.CHIP_ID,
            firmware_version=FndhSimulator.DEFAULT_FIRMWARE_VERSION,
        )

        # Then static info about each of the smartboxes
        for smartbox_number in range(1, 25):
            pasd_bus_component_manager.initialize_smartbox(smartbox_number)
            mock_callbacks.assert_call(
                "pasd_device_state",
                smartbox_number,
                modbus_register_map_revision=(
                    SmartboxSimulator.MODBUS_REGISTER_MAP_REVISION
                ),
                pcb_revision=SmartboxSimulator.PCB_REVISION,
                cpu_id=SmartboxSimulator.CPU_ID,
                chip_id=SmartboxSimulator.CHIP_ID,
                firmware_version=SmartboxSimulator.DEFAULT_FIRMWARE_VERSION,
            )

        # Then FNDH status info
        mock_callbacks.assert_call(
            "pasd_device_state",
            0,  # FNDH
            uptime=Anything,
            sys_address=FndhSimulator.SYS_ADDRESS,
            status="OK",
            led_pattern=FndhSimulator.DEFAULT_LED_PATTERN,
            psu48v_voltages=FndhSimulator.DEFAULT_PSU48V_VOLTAGES,
            psu48v_current=FndhSimulator.DEFAULT_PSU48V_CURRENT,
            psu48v_temperatures=FndhSimulator.DEFAULT_PSU48V_TEMPERATURES,
            panel_temperature=FndhSimulator.DEFAULT_PANEL_TEMPERATURE,
            fncb_temperature=FndhSimulator.DEFAULT_FNCB_TEMPERATURE,
            fncb_humidity=FndhSimulator.DEFAULT_FNCB_HUMIDITY,
            comms_gateway_temperature=FndhSimulator.DEFAULT_COMMS_GATEWAY_TEMPERATURE,
            power_module_temperature=FndhSimulator.DEFAULT_POWER_MODULE_TEMPERATURE,
            outside_temperature=FndhSimulator.DEFAULT_OUTSIDE_TEMPERATURE,
            internal_ambient_temperature=(
                FndhSimulator.DEFAULT_INTERNAL_AMBIENT_TEMPERATURE
            ),
        )

<<<<<<< HEAD
        expected_fndh_ports_powered = [False] * FndhSimulator.NUMBER_OF_PORTS
        for smartbox_config in pasd_config["smartboxes"]:
            expected_fndh_ports_powered[smartbox_config["fndh_port"] - 1] = True
=======
        expected_fndh_ports_connected = [False] * FndhSimulator.NUMBER_OF_PORTS
        for smartbox_config in pasd_config["pasd"]["smartboxes"].values():
            expected_fndh_ports_connected[smartbox_config["fndh_port"] - 1] = True
>>>>>>> 4bdea0e6

        # Then FNDH port status info
        mock_callbacks.assert_call(
            "pasd_device_state",
            0,  # FNDH
            ports_connected=expected_fndh_ports_powered,
            port_forcings=["NONE"] * FndhSimulator.NUMBER_OF_PORTS,
            ports_desired_power_when_online=expected_fndh_ports_powered,
            ports_desired_power_when_offline=expected_fndh_ports_powered,
            ports_power_sensed=expected_fndh_ports_powered,
        )

        for smartbox_number in range(1, 25):
            mock_callbacks.assert_call(
                "pasd_device_state",
                smartbox_number,
                uptime=Anything,
                sys_address=SmartboxSimulator.DEFAULT_SYS_ADDRESS,
                status="OK",
                led_pattern=SmartboxSimulator.DEFAULT_LED_PATTERN,
                input_voltage=SmartboxSimulator.DEFAULT_INPUT_VOLTAGE,
                power_supply_output_voltage=(
                    SmartboxSimulator.DEFAULT_POWER_SUPPLY_OUTPUT_VOLTAGE
                ),
                power_supply_temperature=(
                    SmartboxSimulator.DEFAULT_POWER_SUPPLY_TEMPERATURE
                ),
                pcb_temperature=SmartboxSimulator.DEFAULT_PCB_TEMPERATURE,
                fem_ambient_temperature=(
                    SmartboxSimulator.DEFAULT_FEM_AMBIENT_TEMPERATURE
                ),
                fem_case_temperatures=(SmartboxSimulator.DEFAULT_FEM_CASE_TEMPERATURES),
                fem_heatsink_temperatures=(
                    SmartboxSimulator.DEFAULT_FEM_HEATSINK_TEMPERATURES
                ),
            )

            expected_smartbox_ports_connected = [
                False
            ] * SmartboxSimulator.NUMBER_OF_PORTS
            for antenna_config in pasd_config["antennas"].values():
                if int(antenna_config["smartbox"]) != smartbox_number:
                    continue
                smartbox_port = antenna_config["smartbox_port"]
                expected_smartbox_ports_connected[smartbox_port - 1] = True

            mock_callbacks.assert_call(
                "pasd_device_state",
                smartbox_number,
                ports_connected=expected_smartbox_ports_connected,
                port_forcings=["NONE"] * SmartboxSimulator.NUMBER_OF_PORTS,
                port_breakers_tripped=[False] * SmartboxSimulator.NUMBER_OF_PORTS,
                ports_desired_power_when_online=[False]
                * SmartboxSimulator.NUMBER_OF_PORTS,
                ports_desired_power_when_offline=[False]
                * SmartboxSimulator.NUMBER_OF_PORTS,
                ports_power_sensed=[False] * SmartboxSimulator.NUMBER_OF_PORTS,
                ports_current_draw=[
                    SmartboxSimulator.DEFAULT_PORT_CURRENT_DRAW if connected else 0.0
                    for connected in expected_smartbox_ports_connected
                ],
            )

        # TODO: Once we have a poller, extend this test to cover spontaneous changes
        # in the simulator

        pasd_bus_component_manager.stop_communicating()

        mock_callbacks["communication_state"].assert_call(CommunicationStatus.DISABLED)
        mock_callbacks["component_state"].assert_call(
            power=PowerState.UNKNOWN, fault=None
        )

    def test_fndh_port_power_commands(
        self: TestPasdBusComponentManager,
        fndh_simulator: FndhSimulator,
        pasd_bus_component_manager: PasdBusComponentManager,
        mock_callbacks: MockCallableGroup,
    ) -> None:
        """
        Test that the PaSD bus component manager can turn ports on and off.

        :param fndh_simulator: the FNDH simulator under test
        :param pasd_bus_component_manager: the PaSD bus component
            manager under test.
        :param mock_callbacks: dictionary of driver callbacks.
        """
        mock_callbacks.assert_not_called()
        pasd_bus_component_manager.start_communicating()
        mock_callbacks.assert_call(
            "communication_state", CommunicationStatus.NOT_ESTABLISHED
        )
        mock_callbacks.assert_call(
            "communication_state", CommunicationStatus.ESTABLISHED
        )
        mock_callbacks.assert_call("component_state", power=PowerState.ON, fault=False)

        # Three calls per device (1 FNDH and 24 subracks).
        # These are fully unpacked in the above test.
        # There's no need for us to unpack them again
        for _ in range(75):
            mock_callbacks.assert_against_call("pasd_device_state")

        pasd_bus_component_manager.initialize_fndh()
        ports_connected = fndh_simulator.ports_connected
        expected_port_forcings = fndh_simulator.port_forcings
        expected_ports_desired_power_when_online = (
            fndh_simulator.ports_desired_power_when_online
        )
        expected_ports_desired_power_when_offline = (
            fndh_simulator.ports_desired_power_when_offline
        )
        expected_ports_power_sensed = fndh_simulator.ports_power_sensed

        connected_port = ports_connected.index(True) + 1

        pasd_bus_component_manager.turn_fndh_port_on(connected_port, True)
        expected_ports_desired_power_when_online[connected_port - 1] = True
        expected_ports_desired_power_when_offline[connected_port - 1] = True
        expected_ports_power_sensed[connected_port - 1] = True

        mock_callbacks.assert_call(
            "pasd_device_state",
            0,  # FNDH
            ports_connected=ports_connected,
            port_forcings=expected_port_forcings,
            ports_desired_power_when_online=expected_ports_desired_power_when_online,
            ports_desired_power_when_offline=expected_ports_desired_power_when_offline,
            ports_power_sensed=expected_ports_power_sensed,
            lookahead=75,
        )

        # TODO: Once we have a poller, we can simulate port forcing,
        # and breaker tripping and resetting here.

        pasd_bus_component_manager.turn_fndh_port_off(connected_port)
        expected_ports_desired_power_when_online[connected_port - 1] = False
        expected_ports_desired_power_when_offline[connected_port - 1] = False
        expected_ports_power_sensed[connected_port - 1] = False

        mock_callbacks.assert_call(
            "pasd_device_state",
            0,  # FNDH
            ports_connected=ports_connected,
            port_forcings=expected_port_forcings,
            ports_desired_power_when_online=expected_ports_desired_power_when_online,
            ports_desired_power_when_offline=expected_ports_desired_power_when_offline,
            ports_power_sensed=expected_ports_power_sensed,
            lookahead=75,
        )

    def test_smartbox_port_power_commands(
        self: TestPasdBusComponentManager,
        smartbox_simulator: SmartboxSimulator,
        smartbox_id: int,
        pasd_bus_component_manager: PasdBusComponentManager,
        mock_callbacks: MockCallableGroup,
    ) -> None:
        """
        Test that the component manager can turn smartbox ports on and off.

        :param smartbox_simulator: the smartbox simulator under test.
        :param smartbox_id: id of the smartbox being addressed.
        :param pasd_bus_component_manager: the PaSD bus component
            manager under test.
        :param mock_callbacks: dictionary of driver callbacks.
        """
        mock_callbacks.assert_not_called()
        pasd_bus_component_manager.start_communicating()
        mock_callbacks.assert_call(
            "communication_state", CommunicationStatus.NOT_ESTABLISHED
        )
        mock_callbacks.assert_call(
            "communication_state", CommunicationStatus.ESTABLISHED
        )
        mock_callbacks.assert_call("component_state", power=PowerState.ON, fault=False)

        # Three calls per device (1 FNDH and 24 subracks).
        # These are fully unpacked in the above test.
        # There's no need for us to unpack them again
        for _ in range(75):
            mock_callbacks.assert_against_call("pasd_device_state")

        pasd_bus_component_manager.initialize_smartbox(smartbox_id)
        ports_current_draw = smartbox_simulator.ports_current_draw
        ports_connected = smartbox_simulator.ports_connected
        expected_port_forcings = smartbox_simulator.port_forcings
        expected_port_breakers_tripped = smartbox_simulator.port_breakers_tripped
        expected_ports_desired_power_when_online = (
            smartbox_simulator.ports_desired_power_when_online
        )
        expected_ports_desired_power_when_offline = (
            smartbox_simulator.ports_desired_power_when_offline
        )
        expected_ports_power_sensed = smartbox_simulator.ports_power_sensed

        connected_port = ports_connected.index(True) + 1

        pasd_bus_component_manager.turn_smartbox_port_on(
            smartbox_id, connected_port, True
        )
        expected_ports_desired_power_when_online[connected_port - 1] = True
        expected_ports_desired_power_when_offline[connected_port - 1] = True
        expected_ports_power_sensed[connected_port - 1] = True

        mock_callbacks.assert_call(
            "pasd_device_state",
            smartbox_id,
            ports_connected=ports_connected,
            port_forcings=expected_port_forcings,
            port_breakers_tripped=expected_port_breakers_tripped,
            ports_desired_power_when_online=expected_ports_desired_power_when_online,
            ports_desired_power_when_offline=expected_ports_desired_power_when_offline,
            ports_power_sensed=expected_ports_power_sensed,
            ports_current_draw=ports_current_draw,
            lookahead=75,
        )

        # TODO: Once we have a poller, we can simulate port forcing,
        # and breaker tripping and resetting here.

        pasd_bus_component_manager.turn_smartbox_port_off(smartbox_id, connected_port)
        expected_ports_desired_power_when_online[connected_port - 1] = False
        expected_ports_desired_power_when_offline[connected_port - 1] = False
        expected_ports_power_sensed[connected_port - 1] = False

        mock_callbacks.assert_call(
            "pasd_device_state",
            smartbox_id,
            ports_connected=ports_connected,
            port_forcings=expected_port_forcings,
            port_breakers_tripped=expected_port_breakers_tripped,
            ports_desired_power_when_online=expected_ports_desired_power_when_online,
            ports_desired_power_when_offline=expected_ports_desired_power_when_offline,
            ports_power_sensed=expected_ports_power_sensed,
            ports_current_draw=ports_current_draw,
            lookahead=75,
        )

    def test_led_pattern(
        self: TestPasdBusComponentManager,
        pasd_bus_component_manager: PasdBusComponentManager,
        mock_callbacks: MockCallableGroup,
    ) -> None:
        """
        Test the component manager can set FNDH and smartbox LED patterns.

        :param pasd_bus_component_manager: the PaSD bus component
            manager under test.
        :param mock_callbacks: dictionary of driver callbacks.
        """
        mock_callbacks.assert_not_called()
        pasd_bus_component_manager.start_communicating()
        mock_callbacks.assert_call(
            "communication_state", CommunicationStatus.NOT_ESTABLISHED
        )
        mock_callbacks.assert_call(
            "communication_state", CommunicationStatus.ESTABLISHED
        )
        mock_callbacks.assert_call("component_state", power=PowerState.ON, fault=False)

        # Three calls per device (1 FNDH and 24 subracks).
        # These are fully unpacked in the above test.
        # There's no need for us to unpack them again
        for _ in range(75):
            mock_callbacks.assert_against_call("pasd_device_state")

        pasd_bus_component_manager.set_fndh_led_pattern("SERVICE")

        mock_callbacks.assert_call(
            "pasd_device_state",
            0,  # FNDH
            uptime=Anything,
            sys_address=FndhSimulator.SYS_ADDRESS,
            status="OK",
            led_pattern="SERVICE",
            psu48v_voltages=FndhSimulator.DEFAULT_PSU48V_VOLTAGES,
            psu48v_current=FndhSimulator.DEFAULT_PSU48V_CURRENT,
            psu48v_temperatures=FndhSimulator.DEFAULT_PSU48V_TEMPERATURES,
            panel_temperature=FndhSimulator.DEFAULT_PANEL_TEMPERATURE,
            fncb_temperature=FndhSimulator.DEFAULT_FNCB_TEMPERATURE,
            fncb_humidity=FndhSimulator.DEFAULT_FNCB_HUMIDITY,
            comms_gateway_temperature=FndhSimulator.DEFAULT_COMMS_GATEWAY_TEMPERATURE,
            power_module_temperature=FndhSimulator.DEFAULT_POWER_MODULE_TEMPERATURE,
            outside_temperature=FndhSimulator.DEFAULT_OUTSIDE_TEMPERATURE,
            internal_ambient_temperature=(
                FndhSimulator.DEFAULT_INTERNAL_AMBIENT_TEMPERATURE
            ),
            lookahead=75,
        )

        pasd_bus_component_manager.set_smartbox_led_pattern(4, "SERVICE")

        mock_callbacks.assert_call(
            "pasd_device_state",
            4,
            uptime=Anything,
            sys_address=SmartboxSimulator.DEFAULT_SYS_ADDRESS,
            status=SmartboxSimulator.DEFAULT_STATUS,
            led_pattern="SERVICE",
            input_voltage=SmartboxSimulator.DEFAULT_INPUT_VOLTAGE,
            power_supply_output_voltage=(
                SmartboxSimulator.DEFAULT_POWER_SUPPLY_OUTPUT_VOLTAGE
            ),
            power_supply_temperature=SmartboxSimulator.DEFAULT_POWER_SUPPLY_TEMPERATURE,
            pcb_temperature=SmartboxSimulator.DEFAULT_PCB_TEMPERATURE,
            fem_ambient_temperature=SmartboxSimulator.DEFAULT_FEM_AMBIENT_TEMPERATURE,
            fem_case_temperatures=(SmartboxSimulator.DEFAULT_FEM_CASE_TEMPERATURES),
            fem_heatsink_temperatures=(
                SmartboxSimulator.DEFAULT_FEM_HEATSINK_TEMPERATURES
            ),
            lookahead=75,
        )<|MERGE_RESOLUTION|>--- conflicted
+++ resolved
@@ -104,15 +104,9 @@
             ),
         )
 
-<<<<<<< HEAD
-        expected_fndh_ports_powered = [False] * FndhSimulator.NUMBER_OF_PORTS
-        for smartbox_config in pasd_config["smartboxes"]:
-            expected_fndh_ports_powered[smartbox_config["fndh_port"] - 1] = True
-=======
         expected_fndh_ports_connected = [False] * FndhSimulator.NUMBER_OF_PORTS
         for smartbox_config in pasd_config["pasd"]["smartboxes"].values():
             expected_fndh_ports_connected[smartbox_config["fndh_port"] - 1] = True
->>>>>>> 4bdea0e6
 
         # Then FNDH port status info
         mock_callbacks.assert_call(
