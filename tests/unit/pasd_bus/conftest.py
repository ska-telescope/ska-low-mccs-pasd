--- conflicted
+++ resolved
@@ -17,15 +17,8 @@
 import pytest
 import yaml
 
-from ska_low_mccs_pasd.pasd_bus import (
-    FndhSimulator,
-    PasdBusSimulator,
-<<<<<<< HEAD
-    PasdBusSimulatorModbusServer,
-=======
-    SmartboxSimulator,
->>>>>>> f97963f7
-)
+from ska_low_mccs_pasd.pasd_bus import (FndhSimulator, PasdBusSimulator,
+                                        SmartboxSimulator)
 
 
 @pytest.fixture(name="station_label")
@@ -322,127 +315,4 @@
 
     :return: a smartbox simulator, wrapped in a mock.
     """
-<<<<<<< HEAD
-    return mock_smartbox_simulators[smartbox_id - 1]
-
-
-@pytest.fixture(name="pasd_bus_simulator_server_launcher")
-def pasd_bus_simulator_server_launcher_fixture(
-    mock_fndh_simulator: FndhSimulator,
-    mock_smartbox_simulators: Dict[int, SmartboxSimulator],
-    logger: logging.Logger,
-) -> Callable[[], ContextManager[TcpServer]]:
-    """
-    Return a context manager factory for a PaSD bus simulator server.
-
-    That is, a callable that, when called,
-    returns a context manager that spins up a simulator server,
-    yields it for use in testing,
-    and then shuts its down afterwards.
-
-    :param mock_fndh_simulator:
-        the FNDH simulator backend that the TCP server will front,
-        wrapped with a mock so that we can assert calls.
-    :param mock_smartbox_simulators:
-        the smartbox simulator backends that the TCP server will front,
-        each wrapped with a mock so that we can assert calls.
-    :param logger: a python standard logger
-
-    :return: a PaSD bus simulator server context manager factory
-    """
-
-    @contextmanager
-    def launch_pasd_bus_simulator_server() -> Iterator[TcpServer]:
-        simulator_server = PasdBusSimulatorModbusServer(
-            mock_fndh_simulator, mock_smartbox_simulators
-        )
-        server = TcpServer(
-            "localhost",
-            0,  # let the kernel give us a port
-            simulator_server,
-            logger=logger,
-        )
-
-        with server:
-            server_thread = threading.Thread(
-                name="PaSD bus simulator thread",
-                target=server.serve_forever,
-            )
-            server_thread.daemon = True  # don't hang on exit
-            server_thread.start()
-            yield server
-            server.shutdown()
-
-    return launch_pasd_bus_simulator_server
-
-
-@pytest.fixture(name="pasd_bus_simulator_server")
-def pasd_bus_simulator_server_fixture(
-    pasd_bus_simulator_server_launcher: Callable[[], ContextManager[TcpServer]],
-) -> Generator[TcpServer, None, None]:
-    """
-    Return a running PaSD bus simulator server for use in testing.
-
-    :param pasd_bus_simulator_server_launcher: a callable that, when called,
-        returns a context manager that spins up a simulator server,
-        yields it for use in testing,
-        and then shuts its down afterwards.
-
-    :yields: a PaSD bus simulator server
-    """
-    with pasd_bus_simulator_server_launcher() as server:
-        yield server
-
-
-@pytest.fixture(name="pasd_bus_info")
-def pasd_bus_info_fixture(
-    pasd_bus_simulator_server: TcpServer,
-) -> dict[str, Any]:
-    """
-    Return the host and port of the PaSD bus.
-
-    :param pasd_bus_simulator_server:
-        a TCP server front end to a PaSD bus simulator.
-
-    :return: the host and port of the AWG.
-    """
-    host, port = pasd_bus_simulator_server.server_address
-    return {
-        "host": host,
-        "port": port,
-        "timeout": 3.0,
-    }
-
-
-@pytest.fixture(name="pasd_bus_component_manager")
-def pasd_bus_component_manager_fixture(
-    pasd_bus_info: dict[str, Any],
-    logger: logging.Logger,
-    mock_callbacks: MockCallableGroup,
-) -> PasdBusComponentManager:
-    """
-    Return a PaSD bus simulator component manager.
-
-    (This is a pytest fixture.)
-
-    :param pasd_bus_info: information about the PaSD bus, such as its
-        IP address (host and port) and an appropriate timeout to use.
-    :param logger: the logger to be used by this object.
-    :param mock_callbacks: a group of mock callables for the component
-        manager under test to use as callbacks
-
-    :return: a PaSD bus simulator component manager.
-    """
-    component_manager = PasdBusComponentManager(
-        pasd_bus_info["host"],
-        pasd_bus_info["port"],
-        pasd_bus_info["timeout"],
-        logger,
-        mock_callbacks["communication_state"],
-        mock_callbacks["component_state"],
-        mock_callbacks["pasd_device_state"],
-    )
-    return component_manager
-=======
-    return mock_smartbox_simulators[smartbox_id - 1]
->>>>>>> f97963f7
+    return mock_smartbox_simulators[smartbox_id - 1]