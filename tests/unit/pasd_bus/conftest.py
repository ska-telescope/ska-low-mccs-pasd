# -*- coding: utf-8 -*-
#
# This file is part of the SKA Low MCCS project
#
#
# Distributed under the terms of the BSD 3-clause new license.
# See LICENSE for more info.
"""This module defines a pytest harness for testing the MCCS PaSD bus module."""


from __future__ import annotations

import functools
import logging
import unittest.mock

import pytest
import yaml

from ska_low_mccs_pasd import PasdData
from ska_low_mccs_pasd.pasd_bus import (
    FnccSimulator,
    FndhSimulator,
    PasdBusSimulator,
    SmartboxSimulator,
)


@pytest.fixture(name="station_label")
def station_label_fixture() -> str:
    """
    Return the name of the station whose configuration will be used in testing.

    :return: the name of the station whose configuration will be used in
        testing.
    """
    return "ci-1"


@pytest.fixture(name="pasd_config")
def pasd_config_fixture(pasd_config_path: str) -> dict:
    """
    Return the PaSD config that the pasd bus device uses.

    :param pasd_config_path: path to the PaSD configuration file

    :return: the PaSD config that the PaSD bus object under test uses.
    """
    with open(pasd_config_path, "r", encoding="utf-8") as config_file:
        return yaml.safe_load(config_file)


@pytest.fixture(name="pasd_bus_simulator")
def pasd_bus_simulator_fixture(
    pasd_config_path: str, station_label: str
) -> PasdBusSimulator:
    """
    Fixture that returns a PaSD bus simulator.

    :param pasd_config_path: path to the PaSD configuration file
    :param station_label: the name of the station whose PaSD bus we are
        simulating.

    :return: a PaSD bus simulator
    """
    return PasdBusSimulator(
        pasd_config_path,
        station_label,
        logging.DEBUG,
        smartboxes_depend_on_attached_ports=True,
    )


@pytest.fixture(name="fndh_simulator")
def fndh_simulator_fixture(
    pasd_bus_simulator: PasdBusSimulator,
) -> FndhSimulator:
    """
    Return an FNDH simulator.

    :param pasd_bus_simulator: a real PaSD bus simulator whose FNDH
        simulator is to be returned.

    :return: an FNDH simulator
    """
    return pasd_bus_simulator.get_fndh()


@pytest.fixture(name="fncc_simulator")
def fncc_simulator_fixture(
    pasd_bus_simulator: PasdBusSimulator,
) -> FnccSimulator:
    """
    Return an FNCC simulator.

    :param pasd_bus_simulator: a real PaSD bus simulator whose FNCC
        simulator is to be returned.

    :return: an FNDH simulator
    """
    return pasd_bus_simulator.get_fncc()


@pytest.fixture(name="smartbox_attached_ports")
def smartbox_attached_ports_fixture(
    pasd_bus_simulator: PasdBusSimulator,
) -> list[int]:
    """
    Return a list of FNDH port numbers each smartbox is connected to.

    :param pasd_bus_simulator: a PasdBusSimulator.
    :return: a list of FNDH port numbers each smartbox is connected to.
    """
    return pasd_bus_simulator.get_smartbox_attached_ports()


@pytest.fixture(name="pasd_hw_simulators")
def pasd_hw_simulators_fixture(
    pasd_bus_simulator: PasdBusSimulator,
    fndh_simulator: FndhSimulator,
    smartbox_attached_ports: list[int],
) -> dict[int, FndhSimulator | FnccSimulator | SmartboxSimulator]:
    """
    Return the smartbox simulators.

    :param pasd_bus_simulator: a PaSD bus simulator whose smartbox
        simulators are to be returned.
    :param fndh_simulator: FNDH simulator the smartboxes are connected to.
    :param smartbox_attached_ports: a list of FNDH port numbers each smartbox
            is connected to.
    :return: a dictionary of FNDH and smartbox simulators
    """
    fndh_simulator.initialize()
    for port_nr in smartbox_attached_ports:
        fndh_simulator.turn_port_on(port_nr)
    return pasd_bus_simulator.get_all_devices()


@pytest.fixture(name="mock_pasd_hw_simulators")
def mock_pasd_hw_simulators_fixture(
    pasd_hw_simulators: dict[int, FndhSimulator | FnccSimulator | SmartboxSimulator],
) -> dict[int, unittest.mock.Mock]:
    """
    Return the mock smartbox simulators.

    Each mock wraps a real simulator instance,
    so it will behave like a real one,
    but we can access it as a mock too, for example assert calls.

    :param pasd_hw_simulators:
        the FNDH, FNCC and smartbox simulator backends that the
        TCP server will front.

    :return: a sequence of mock smartbox simulators
    """
    mock_simulators: dict[int, unittest.mock.Mock] = {}

    for sim_id, simulator in pasd_hw_simulators.items():
        mock_simulator = unittest.mock.Mock(wraps=simulator)

        def side_effect(
<<<<<<< HEAD
            sim: FndhSimulator | FnccSimulator | SmartboxSimulator,
=======
            sim: FndhSimulator | FnccSimulator | SmartboxSimulator | PasdBusSimulator,
>>>>>>> 6a147fd7
            prop: str,
            val: int | None = None,
        ) -> property | None:
            if val:
                setattr(sim, prop, val)
                return None
            return getattr(sim, prop)

        # "wraps" doesn't handle properties -- we have to add them manually
        property_name: str
        if sim_id == PasdData.FNDH_DEVICE_ID:
            for property_name in [
                "port_forcings",
                "ports_desired_power_when_online",
                "ports_desired_power_when_offline",
                "ports_power_control",
                "ports_power_sensed",
                "ports_power_control",
                "led_pattern",
                "sys_address",
                "psu48v_voltage_1",
                "psu48v_voltage_2",
                "psu48v_current",
                "psu48v_temperature_1",
                "psu48v_temperature_2",
                "panel_temperature",
                "fncb_temperature",
                "fncb_humidity",
                "comms_gateway_temperature",
                "power_module_temperature",
                "outside_temperature",
                "internal_ambient_temperature",
                "psu48v_voltage_1_thresholds",
                "psu48v_voltage_2_thresholds",
                "psu48v_current_thresholds",
                "psu48v_temperature_1_thresholds",
                "psu48v_temperature_2_thresholds",
                "panel_temperature_thresholds",
                "fncb_temperature_thresholds",
                "fncb_humidity_thresholds",
                "comms_gateway_temperature_thresholds",
                "power_module_temperature_thresholds",
                "outside_temperature_thresholds",
                "internal_ambient_temperature_thresholds",
                "warning_flags",
                "alarm_flags",
                "modbus_register_map_revision",
                "pcb_revision",
                "cpu_id",
                "chip_id",
                "firmware_version",
                "uptime",
                "status",
            ]:
                side_effect_partial = functools.partial(
                    side_effect, simulator, property_name
                )
                setattr(
                    type(mock_simulator),
                    property_name,
                    unittest.mock.PropertyMock(side_effect=side_effect_partial),
                )
        elif sim_id == PasdData.FNCC_DEVICE_ID:
            for property_name in [
                "sys_address",
                "field_node_number",
                "modbus_register_map_revision",
                "pcb_revision",
                "cpu_id",
                "chip_id",
                "firmware_version",
                "uptime",
                "status",
            ]:
                side_effect_partial = functools.partial(
                    side_effect, simulator, property_name
                )
                setattr(
                    type(mock_simulator),
                    property_name,
                    unittest.mock.PropertyMock(side_effect=side_effect_partial),
                )
        else:
            for property_name in [
                "modbus_register_map_revision",
                "pcb_revision",
                "cpu_id",
                "chip_id",
                "firmware_version",
                "uptime",
                "sys_address",
                "input_voltage",
                "power_supply_output_voltage",
                "power_supply_temperature",
                "pcb_temperature",
                "fem_ambient_temperature",
                "status",
                "led_pattern",
                "fem_case_temperature_1",
                "fem_case_temperature_2",
                "fem_heatsink_temperature_1",
                "fem_heatsink_temperature_2",
                "input_voltage_thresholds",
                "power_supply_output_voltage_thresholds",
                "power_supply_temperature_thresholds",
                "pcb_temperature_thresholds",
                "fem_ambient_temperature_thresholds",
                "fem_case_temperature_1_thresholds",
                "fem_case_temperature_2_thresholds",
                "fem_heatsink_temperature_1_thresholds",
                "fem_heatsink_temperature_2_thresholds",
                "warning_flags",
                "alarm_flags",
                "fem_current_trip_thresholds",
                "ports_connected",
                "port_forcings",
                "port_breakers_tripped",
                "ports_desired_power_when_online",
                "ports_desired_power_when_offline",
                "ports_power_sensed",
                "ports_current_draw",
            ]:
                side_effect_partial = functools.partial(
                    side_effect, simulator, property_name
                )
                setattr(
                    type(mock_simulator),
                    property_name,
                    unittest.mock.PropertyMock(side_effect=side_effect_partial),
                )

        mock_simulators[sim_id] = mock_simulator
    return mock_simulators


@pytest.fixture(name="smartbox_id")
def smartbox_id_fixture() -> int:
    """
    Return the id of the smartbox to be used in testing.

    :return: the id of the smartbox to be used in testing.
    """
    return 1


@pytest.fixture(name="smartbox_simulator")
def smartbox_simulator_fixture(
    pasd_hw_simulators: dict[int, FndhSimulator | FnccSimulator | SmartboxSimulator],
    smartbox_id: int,
) -> SmartboxSimulator:
    """
    Return a smartbox simulator for testing.

    :param pasd_hw_simulators:
        the FNDH and smartbox simulator backends that the TCP server will front.
    :param smartbox_id: id of the smartbox being addressed.

    :return: a smartbox simulator, wrapped in a mock.
    """
    return pasd_hw_simulators[smartbox_id]  # type: ignore<|MERGE_RESOLUTION|>--- conflicted
+++ resolved
@@ -159,11 +159,7 @@
         mock_simulator = unittest.mock.Mock(wraps=simulator)
 
         def side_effect(
-<<<<<<< HEAD
-            sim: FndhSimulator | FnccSimulator | SmartboxSimulator,
-=======
             sim: FndhSimulator | FnccSimulator | SmartboxSimulator | PasdBusSimulator,
->>>>>>> 6a147fd7
             prop: str,
             val: int | None = None,
         ) -> property | None:
