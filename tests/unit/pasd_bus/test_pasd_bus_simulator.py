--- conflicted
+++ resolved
@@ -28,7 +28,7 @@
     :return: a list of booleans indicating which ports are connected
     """
     is_port_connected = [False] * FndhSimulator.NUMBER_OF_PORTS
-    for smartbox_config in pasd_config["smartboxes"]:
+    for smartbox_config in pasd_config["pasd"]["smartboxes"]:
         is_port_connected[smartbox_config["fndh_port"] - 1] = True
     return list(is_port_connected)
 
@@ -101,26 +101,6 @@
 class TestFndhSimulator:
     """Tests of the FndhSimulator."""
 
-<<<<<<< HEAD
-=======
-    @pytest.fixture(name="fndh_config")
-    def fndh_config_fixture(
-        self: TestFndhSimulator, pasd_config: dict[str, Any]
-    ) -> list[bool]:
-        """
-        Return FNDH configuration data, specifying which ports are connected.
-
-        :param pasd_config: the overall PaSD configuration data from
-            which the FNDH configuration data will be extracted.
-
-        :return: a list of booleans indicating which ports are connected
-        """
-        is_port_connected = [False] * FndhSimulator.NUMBER_OF_PORTS
-        for smartbox_config in pasd_config["pasd"]["smartboxes"]:
-            is_port_connected[smartbox_config["fndh_port"] - 1] = True
-        return list(is_port_connected)
-
->>>>>>> 4bdea0e6
     @pytest.fixture(name="connected_fndh_port")
     def connected_fndh_port_fixture(
         self: TestFndhSimulator, fndh_simulator: FndhSimulator
