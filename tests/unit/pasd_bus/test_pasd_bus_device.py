--- conflicted
+++ resolved
@@ -56,57 +56,6 @@
     return "low-mccs/pasd_bus/001"
 
 
-<<<<<<< HEAD
-@pytest.fixture(name="mock_component_manager")
-def mock_component_manager_fixture() -> unittest.mock.Mock:
-    """
-    Return a mock to be used as a component manager for the PaSD bus device.
-
-    :return: a mock to be used as a component manager for the
-        pasd bus device.
-    """
-    return unittest.mock.Mock()
-
-
-@pytest.fixture(name="patched_pasd_bus_device_class")
-def patched_pasd_bus_device_class_fixture(
-    mock_component_manager: unittest.mock.Mock,
-) -> type[MccsPasdBus]:
-    """
-    Return a PaSD bus device that is patched with a mock component manager.
-
-    :param mock_component_manager: the mock component manager with
-        which to patch the device
-
-    :return: a PaSD bus device that is patched with a mock component
-        manager.
-    """
-
-    class PatchedMccsPasdBus(MccsPasdBus):
-        """A PaSD bus device patched with a mock component manager."""
-
-        def create_component_manager(
-            self: PatchedMccsPasdBus,
-        ) -> unittest.mock.Mock:
-            """
-            Return a mock component manager instead of the usual one.
-
-            :return: a mock component manager
-            """
-            mock_component_manager._component_state_changed_callback = (
-                self._component_state_changed_callback
-            )
-            mock_component_manager._communication_state_changed = (
-                self._communication_state_changed
-            )
-
-            return mock_component_manager
-
-    return PatchedMccsPasdBus
-
-
-=======
->>>>>>> 631236a9
 @pytest.fixture(name="tango_harness")
 def tango_harness_fixture(
     pasd_bus_name: str,
