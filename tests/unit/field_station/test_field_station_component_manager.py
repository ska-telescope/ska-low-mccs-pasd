--- conflicted
+++ resolved
@@ -350,10 +350,6 @@
 
     # pylint: disable=too-many-arguments, too-many-positional-arguments
     @pytest.fixture(name="field_station_component_manager")
-<<<<<<< HEAD
-    # pylint: disable=too-many-arguments, too-many-positional-arguments
-=======
->>>>>>> 87ab2465
     def field_station_component_manager_fixture(
         self: TestFieldStationComponentManager,
         test_context: str,
@@ -732,7 +728,7 @@
                     TaskStatus.COMPLETED,
                     (
                         ResultCode.OK,
-                        "MccsCompositeCommandProxy completed without warning.",
+                        "All unmasked antennas turned on.",
                     ),
                 ),
                 id="Turn on all antennas when all unmasked",
@@ -746,7 +742,7 @@
                     TaskStatus.COMPLETED,
                     (
                         ResultCode.OK,
-                        "MccsCompositeCommandProxy completed without warning.",
+                        "All unmasked antennas turned on.",
                     ),
                 ),
                 id="Turn on all antennas when one masked",
@@ -781,12 +777,7 @@
             ),
         ],
     )
-<<<<<<< HEAD
-    # pylint: disable=too-many-arguments, too-many-positional-arguments, too-many-locals
-=======
-    # pylint: disable=too-many-arguments, too-many-positional-arguments
-    # pylint: disable=too-many-locals, too-many-branches
->>>>>>> 87ab2465
+    # pylint: disable=too-many-arguments, too-many-positional-arguments,too-many-locals
     def test_on_off_commands(  # noqa: C901
         self: TestFieldStationComponentManager,
         field_station_component_manager: FieldStationComponentManager,
