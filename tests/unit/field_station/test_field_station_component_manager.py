--- conflicted
+++ resolved
@@ -728,28 +728,8 @@
             ),
             pytest.param(
                 "on",
-<<<<<<< HEAD
-                "SetPortPowers",
-                123,
-                True,  # antenna(s) are masked
-=======
-                0,
-                True,  # antenna(s) are masked
-                (TaskStatus.QUEUED, "Task queued"),
-                (
-                    TaskStatus.REJECTED,
-                    (
-                        "Antennas in this station are masked, call with"
-                        " ignore_mask=True to ignore"
-                    ),
-                ),
-                id="Try to turn on all antennas when they are all masked",
-            ),
-            pytest.param(
-                "on",
                 "sb18-11",
                 False,  # antenna(s) are masked
->>>>>>> 76ad2268
                 (TaskStatus.QUEUED, "Task queued"),
                 (
                     TaskStatus.COMPLETED,
@@ -770,26 +750,7 @@
             ),
             pytest.param(
                 "off",
-<<<<<<< HEAD
-                "SetPortPowers",
-                123,
-=======
-                0,
-                True,  # antenna(s) are masked
-                (TaskStatus.QUEUED, "Task queued"),
-                (
-                    TaskStatus.REJECTED,
-                    (
-                        "Antennas in this station are masked, call with"
-                        " ignore_mask=True to ignore"
-                    ),
-                ),
-                id="Try to turn off all antennas when they are all masked",
-            ),
-            pytest.param(
-                "off",
                 "sb18-11",
->>>>>>> 76ad2268
                 True,  # antenna(s) are masked
                 (TaskStatus.QUEUED, "Task queued"),
                 (
@@ -848,13 +809,9 @@
             )
             == expected_manager_result
         )
-<<<<<<< HEAD
-        assert field_station_component_manager._antenna_mapping_pretty is not None
-=======
         assert field_station_component_manager._antenna_mapping is not None
         # If we are working with a specific antenna, rather than all antennas,
         # get the smartbox_id and smartbox_port that the antenna is connected to.
->>>>>>> 76ad2268
 
         expected_state = component_manager_command == "on"
 
@@ -862,18 +819,12 @@
             expected_state
         ] * PasdData.NUMBER_OF_FNDH_PORTS
 
-<<<<<<< HEAD
         # If we are turning on ports, we expect to obey masking rules.
         # If we are turning off ports, we expect to ignore masking rules.
         if expected_state:
             # There are 4 surplus ports.
             for unused_fndh_port in range(24, 28):
                 desired_fndh_port_powers[unused_fndh_port] = False
-=======
-        # There are 4 surplus ports plus 2 smartbox have no antenna.
-        for unused_fndh_port in range(21, 28):
-            desired_fndh_port_powers[unused_fndh_port] = None
->>>>>>> 76ad2268
 
         fndh_json_arg = json.dumps(
             {
@@ -934,7 +885,6 @@
                     tango.AttrQuality.ATTR_VALID,
                 )
 
-<<<<<<< HEAD
             # We only expect to see smartbox commands called when we are turning ON
             if expected_state:
                 for smartbox_no, smartbox in enumerate(
@@ -942,41 +892,6 @@
                 ):
                     smartbox_proxy_command = getattr(smartbox._proxy, "On")
                     smartbox_proxy_command.assert_next_call()
-=======
-            for (
-                smartbox_trl,
-                smartbox,
-            ) in field_station_component_manager._smartbox_proxys.items():
-                smartbox_proxy_command = getattr(smartbox._proxy, "SetPortPowers")
-
-                desired_smartbox_port_powers: list[bool | None] = [
-                    expected_state
-                ] * PasdData.NUMBER_OF_SMARTBOX_PORTS
-
-                smartbox_name = field_station_component_manager._smartbox_trl_name_map[
-                    smartbox_trl
-                ]
-                if smartbox_name == "sb21":
-                    # The last smartbox only has 3 antenna
-                    desired_smartbox_port_powers = [expected_state] * 3 + [None] * 9
-                if smartbox_name in ["sb22", "sb23", "sb24"]:
-                    # The configuration did not put any antenna on the
-                    # last 3 smartbox
-                    desired_smartbox_port_powers = [
-                        None
-                    ] * PasdData.NUMBER_OF_SMARTBOX_PORTS
-                # if smartbox_no == smartbox_id:
-                #     desired_smartbox_port_powers[smartbox_port - 1] = None
-
-                smartbox_json_arg = json.dumps(
-                    {
-                        "port_powers": desired_smartbox_port_powers,
-                        "stay_on_when_offline": True,
-                    }
-                )
-
-                smartbox_proxy_command.assert_next_call(smartbox_json_arg)
->>>>>>> 76ad2268
 
         mock_callbacks["task"].assert_call(status=TaskStatus.QUEUED)
         if command_tracked_result[0] in [TaskStatus.COMPLETED, TaskStatus.FAILED]:
