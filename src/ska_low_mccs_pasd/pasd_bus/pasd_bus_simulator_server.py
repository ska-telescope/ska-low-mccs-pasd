--- conflicted
+++ resolved
@@ -20,15 +20,7 @@
 )
 
 from .pasd_bus_json_api import PasdBusJsonApi
-<<<<<<< HEAD
-from .pasd_bus_simulator import (
-    FndhSimulator,
-    PasdBusSimulator,
-    SmartboxSimulator,
-)
-=======
 from .pasd_bus_simulator import FndhSimulator, PasdBusSimulator, SmartboxSimulator
->>>>>>> d378803b
 
 
 # pylint: disable-next=too-few-public-methods
