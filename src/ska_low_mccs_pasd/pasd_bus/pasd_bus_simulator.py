--- conflicted
+++ resolved
@@ -631,17 +631,7 @@
     within the context of a FNDH/Smartbox simulator class.
     """
 
-<<<<<<< HEAD
-    NUMBER_OF_PORTS = 28
-
-    CPU_ID = "22"
-    CHIP_ID = "23"
-    MODBUS_REGISTER_MAP_REVISION = 20
-    PCB_REVISION = 21
-    SYS_ADDRESS = 101
-=======
     # pylint: disable=attribute-defined-outside-init
->>>>>>> eaccf360
 
     def __set_name__(self: Sensor, owner: PasdHardwareSimulator, name: str) -> None:
         """
@@ -696,8 +686,8 @@
 
     NUMBER_OF_PORTS: Final = 28
 
-    CPU_ID: Final = 22
-    CHIP_ID: Final = 23
+    CPU_ID: Final = "22"
+    CHIP_ID: Final = "23"
     MODBUS_REGISTER_MAP_REVISION: Final = 20
     PCB_REVISION: Final = 21
     SYS_ADDRESS: Final = 101
@@ -804,15 +794,10 @@
 
     NUMBER_OF_PORTS: Final = 12
 
-<<<<<<< HEAD
+    MODBUS_REGISTER_MAP_REVISION: Final = 20
+    PCB_REVISION: Final = 21
     CPU_ID: Final = "24"
     CHIP_ID: Final = "25"
-=======
->>>>>>> eaccf360
-    MODBUS_REGISTER_MAP_REVISION: Final = 20
-    PCB_REVISION: Final = 21
-    CPU_ID: Final = 24
-    CHIP_ID: Final = 25
 
     DEFAULT_SYS_ADDRESS: Final = 1
     DEFAULT_FIRMWARE_VERSION = "0.1.2-fake"
