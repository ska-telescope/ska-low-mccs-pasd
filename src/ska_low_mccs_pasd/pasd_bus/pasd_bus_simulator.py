--- conflicted
+++ resolved
@@ -1246,15 +1246,9 @@
 
         pasd_config = config["pasd"]
 
-<<<<<<< HEAD
-        fndh_ports_is_connected = [False] * FndhSimulator.NUMBER_OF_PORTS
-        for smartbox_config in my_config["smartboxes"]:
-            smartbox_id = smartbox_config["smartbox_id"]
-=======
         fndh_port_is_connected = [False] * FndhSimulator.NUMBER_OF_PORTS
         for smartbox_id, smartbox_config in pasd_config["smartboxes"].items():
             smartbox_id = int(smartbox_id)
->>>>>>> 4bdea0e6
             fndh_port = smartbox_config["fndh_port"]
             self._smartbox_attached_ports[smartbox_id - 1] = fndh_port
             fndh_ports_is_connected[fndh_port - 1] = True
