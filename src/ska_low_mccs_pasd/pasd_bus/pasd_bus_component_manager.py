--- conflicted
+++ resolved
@@ -9,29 +9,17 @@
 from __future__ import annotations
 
 import logging
-<<<<<<< HEAD
-import time
-=======
 import threading
->>>>>>> f97963f7
 from dataclasses import dataclass
 from typing import Any, Callable, Final, Iterator, Optional, Sequence
 
 from ska_control_model import CommunicationStatus, PowerState, TaskStatus
-from ska_ser_devices.client_server import (
-    ApplicationClient,
-    SentinelBytesMarshaller,
-    TcpClient,
-)
+from ska_ser_devices.client_server import (ApplicationClient,
+                                           SentinelBytesMarshaller, TcpClient)
 from ska_tango_base.base import check_communicating
 from ska_tango_base.poller import PollingComponentManager
 
-<<<<<<< HEAD
 from .pasd_bus_modbus_api import PasdBusModbusApiClient
-=======
-# from .pasd_bus_modbus_api import PasdBusModbusApiClient
-from .pasd_bus_json_api import PasdBusJsonApiClient
->>>>>>> f97963f7
 
 NUMBER_OF_FNDH_PORTS: Final = 28
 NUMBER_OF_SMARTBOXES: Final = 24
@@ -555,9 +543,6 @@
             number), and keyword arguments representing the state
             changes.
         """
-<<<<<<< HEAD
-        self._pasd_bus_api_client = PasdBusModbusApiClient(host, port)
-=======
         self._logger = logger
         self._logger.debug(
             f"Creating TCP client for ({host}, {port}) with timeout {timeout}..."
@@ -569,9 +554,8 @@
         application_client = ApplicationClient[bytes, bytes](
             tcp_client, marshaller.marshall, marshaller.unmarshall
         )
-        self._pasd_bus_api_client = PasdBusJsonApiClient(application_client)
-        # self._pasd_bus_api_client = PasdBusModbusApiClient(host, port, logger)
->>>>>>> f97963f7
+        # self._pasd_bus_api_client = PasdBusJsonApiClient(application_client)
+        self._pasd_bus_api_client = PasdBusModbusApiClient(host, port, logger)
         self._pasd_bus_device_state_callback = pasd_device_state_callback
 
         self._poll_request_provider = PasdBusRequestProvider(logger)
@@ -671,27 +655,12 @@
 
         :return: responses to queries in this poll
         """
-<<<<<<< HEAD
-        print("polling started...")
-        print(
-            f"poll request is {poll_request.device_id} {poll_request.arguments} {poll_request.command}"
-        )
-        if poll_request.command is None:
-            response_data = self._pasd_bus_api_client.read_attributes(
-                poll_request.device_id, *poll_request.arguments
-            )
-        else:
-=======
         if poll_request.command is not None:
->>>>>>> f97963f7
             response_data = self._pasd_bus_api_client.execute_command(
                 poll_request.device_id,
                 poll_request.command,
                 *poll_request.arguments,
             )
-<<<<<<< HEAD
-        print(f"COmponent manager says {response_data}")
-=======
         elif poll_request.attribute_to_write is not None:
             if poll_request.arguments is int:
                 response_data = self._pasd_bus_api_client.write_attribute(
@@ -710,7 +679,6 @@
                 poll_request.device_id, *poll_request.arguments
             )
 
->>>>>>> f97963f7
         return PasdBusResponse(
             poll_request.device_id, poll_request.command, response_data
         )
