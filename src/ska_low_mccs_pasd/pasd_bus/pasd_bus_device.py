--- conflicted
+++ resolved
@@ -139,8 +139,6 @@
                 ),
             )
 
-<<<<<<< HEAD
-=======
         for (command_name, command_class, is_on) in [
             ("TurnFndhServiceLedOn", MccsPasdBus._TurnFndhServiceLedOnOffCommand, True),
             (
@@ -164,7 +162,6 @@
                 command_class(self.component_manager, is_on, logger=self.logger),
             )
 
->>>>>>> 631236a9
     class InitCommand(DeviceInitCommand):
         """
         A class for :py:class:`~.MccsPasdBus`'s Init command.
