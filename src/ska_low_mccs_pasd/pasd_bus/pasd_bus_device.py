--- conflicted
+++ resolved
@@ -218,15 +218,9 @@
 
     def _component_state_changed_callback(
         self: MccsPasdBus,
-<<<<<<< HEAD
-        power: Optional[PowerState] = None,
-        fault: Optional[bool] = None,
-        health: Optional[HealthState] = None,
-=======
         fault: Optional[bool] = None,
         power: Optional[PowerState] = None,
         fndh_status: Optional[str] = None,
->>>>>>> 631236a9
         **kwargs: Any,
     ) -> None:
         """
@@ -235,50 +229,21 @@
         This is a callback hook, called by the component manager when
         the state of the component changes.
 
-<<<<<<< HEAD
-        :param power: An optional parameter with the new power state of the device.
-        :param fault: An optional flag if the device is entering or exiting
-            a fault state.
-        :param health: An optional parameter with the new health state of the device.
-        :param kwargs: Any other state changes.
-=======
         :param fault: whether the component is in fault.
         :param power: the power state of the component
         :param fndh_status: the status of the FNDH
         :param kwargs: additional keyword arguments defining component
             state.
->>>>>>> 631236a9
         """
         super()._component_state_changed(fault=fault, power=power)
         self._health_model.update_state(
             fault=fault, power=power, fndh_status=fndh_status
         )
 
-<<<<<<< HEAD
-        if power is not None:
-            with self._power_state_lock:
-                cast(MccsComponentManager, self.component_manager).power_state = power
-                self.op_state_model.perform_action(action_map[power])
-
-        if fault is not None:
-            if fault:
-                self.op_state_model.perform_action("component_fault")
-            else:
-                self.op_state_model.perform_action(
-                    action_map[self.component_manager.power_state]
-                )
-            self._health_model.component_fault(fault)
-
-        if health is not None:
-            if self._health_state != health:
-                self._health_state = health
-                self.push_change_event("healthState", health)
-=======
     def _health_changed_callback(self, health: HealthState) -> None:
         if self._health_state != health:
             self._health_state = health
             self.push_change_event("healthState", health)
->>>>>>> 631236a9
 
     # ----------
     # Attributes
