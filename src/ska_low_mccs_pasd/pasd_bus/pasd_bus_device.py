--- conflicted
+++ resolved
@@ -24,15 +24,7 @@
 )
 from ska_low_mccs_common import release
 from ska_tango_base.base import SKABaseDevice
-<<<<<<< HEAD
-from ska_tango_base.commands import (
-    DeviceInitCommand,
-    FastCommand,
-    JsonValidator,
-)
-=======
 from ska_tango_base.commands import DeviceInitCommand, FastCommand, JsonValidator
->>>>>>> d378803b
 from tango.server import attribute, command
 
 from .pasd_bus_component_manager import PasdBusComponentManager
@@ -249,15 +241,9 @@
             self.Port,
             self.Timeout,
             self.logger,
-<<<<<<< HEAD
             self._communication_state_callback,
             self._component_state_callback,
             self._pasd_device_state_callback,
-=======
-            self._communication_state_changed,
-            self._component_state_changed,
-            self._pasd_device_state_changed,
->>>>>>> d378803b
         )
 
     def init_command_objects(self: MccsPasdBus) -> None:
@@ -311,11 +297,7 @@
     # ----------
     # Callbacks
     # ----------
-<<<<<<< HEAD
     def _communication_state_callback(
-=======
-    def _communication_state_changed(
->>>>>>> d378803b
         self: MccsPasdBus,
         communication_state: CommunicationStatus,
     ) -> None:
@@ -341,11 +323,7 @@
 
         self._health_model.update_state(communicating=True)
 
-<<<<<<< HEAD
     def _component_state_callback(
-=======
-    def _component_state_changed(
->>>>>>> d378803b
         self: MccsPasdBus,
         fault: Optional[bool] = None,
         power: Optional[PowerState] = None,
@@ -374,11 +352,7 @@
         super()._component_state_changed(fault=fault, power=power)
         self._health_model.update_state(fault=fault, power=power)
 
-<<<<<<< HEAD
     def _pasd_device_state_callback(
-=======
-    def _pasd_device_state_changed(
->>>>>>> d378803b
         self: MccsPasdBus,
         pasd_device_number: int,
         **kwargs: Any,
