# -*- coding: utf-8 -*-
#
# This file is part of the SKA Low MCCS project
#
#
# Distributed under the terms of the BSD 3-clause new license.
# See LICENSE for more info.
"""
This package implements SKA Low's MCCS PASD subsystem.

The Monitoring Control and Calibration (MCCS) subsystem is responsible
for, amongst other things, monitoring and control of LFAA.
"""

__all__ = [
    # devices
    "MccsPasdBus",
    "MccsSmartBox",
    # device subpackages
    "pasd_bus",
<<<<<<< HEAD
    "fndh",
    "MccsFNDH",
]

from .fndh import MccsFNDH
from .pasd_bus import MccsPasdBus
=======
    "smart_box",
]

from .pasd_bus import MccsPasdBus
from .smart_box import MccsSmartBox
>>>>>>> 635f5f06
<|MERGE_RESOLUTION|>--- conflicted
+++ resolved
@@ -18,17 +18,11 @@
     "MccsSmartBox",
     # device subpackages
     "pasd_bus",
-<<<<<<< HEAD
+    "smart_box",
     "fndh",
     "MccsFNDH",
 ]
 
 from .fndh import MccsFNDH
 from .pasd_bus import MccsPasdBus
-=======
-    "smart_box",
-]
-
-from .pasd_bus import MccsPasdBus
-from .smart_box import MccsSmartBox
->>>>>>> 635f5f06
+from .smart_box import MccsSmartBox