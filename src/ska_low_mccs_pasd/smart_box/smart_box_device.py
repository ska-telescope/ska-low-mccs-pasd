# -*- coding: utf-8 -*-
#
# This file is part of the SKA Low MCCS project
#
#
# Distributed under the terms of the BSD 3-clause new license.
# See LICENSE for more info.
"""This module implements the MCCS SmartBox device."""

from __future__ import annotations

import json
import re
import sys
from dataclasses import dataclass
from typing import Any, Final, Optional, cast

import tango
from ska_control_model import CommunicationStatus, HealthState, PowerState, ResultCode
from ska_tango_base.base import SKABaseDevice
from ska_tango_base.commands import DeviceInitCommand, SubmittedSlowCommand
from tango import DevFailed
from tango.device_attribute import ExtractAs
from tango.server import attribute, command, device_property

from ska_low_mccs_pasd.pasd_bus.pasd_bus_register_map import DesiredPowerEnum
from ska_low_mccs_pasd.pasd_data import PasdData

from ..pasd_controllers_configuration import ControllerDict, PasdControllersConfig
from ..pasd_utils import configure_alarms
from .smart_box_component_manager import SmartBoxComponentManager
from .smartbox_health_model import SmartBoxHealthModel

__all__ = ["MccsSmartBox", "main"]


@dataclass
class SmartboxAttribute:
    """Class representing the internal state of a Smartbox attribute."""

    value: Any
    quality: tango.AttrQuality
    timestamp: float


class MccsSmartBox(SKABaseDevice):
    """An implementation of the SmartBox device for MCCS."""

    # -----------------
    # Device Properties
    # -----------------
    FieldStationName: Final = device_property(dtype=(str), mandatory=True)
    PasdFQDN: Final = device_property(dtype=(str), mandatory=True)
    SmartBoxNumber: Final = device_property(dtype=int, mandatory=True)

    CONFIG: Final[ControllerDict] = PasdControllersConfig.get_smartbox()
    TYPES: Final[dict[str, type]] = {
        "int": int,
        "float": float,
        "str": str,
        "bool": bool,
        "DesiredPowerEnum": DesiredPowerEnum,
    }

    # ---------------
    # Initialisation
    # ---------------

    def __init__(self: MccsSmartBox, *args: Any, **kwargs: Any) -> None:
        """
        Initialise this device object.

        :param args: positional args to the init
        :param kwargs: keyword args to the init
        """
        # We aren't supposed to define initialisation methods for Tango
        # devices; we are only supposed to define an `init_device` method. But
        # we insist on doing so here, just so that we can define some
        # attributes, thereby stopping the linters from complaining about
        # "attribute-defined-outside-init" etc. We still need to make sure that
        # `init_device` re-initialises any values defined in here.
        super().__init__(*args, **kwargs)

        # Initialise with unknown.
        self._health_state: HealthState = HealthState.UNKNOWN
        self._health_model: SmartBoxHealthModel
        self.component_manager: SmartBoxComponentManager

    def init_device(self: MccsSmartBox) -> None:
        """
        Initialise the device.

        This is overridden here to change the Tango serialisation model.
        """
        self._readable_name = re.findall("sb[0-9]+", self.get_name())[0]
        super().init_device()
        self._smartbox_state: dict[str, SmartboxAttribute] = {}
        self._setup_smartbox_attributes()

        self._build_state = sys.modules["ska_low_mccs_pasd"].__version_info__
        self._version_id = sys.modules["ska_low_mccs_pasd"].__version__
        device_name = f'{str(self.__class__).rsplit(".", maxsplit=1)[-1][0:-2]}'
        version = f"{device_name} Software Version: {self._version_id}"
        properties = (
            f"Initialised {device_name} device with properties:\n"
            f"\tFieldStationName: {self.FieldStationName}\n"
            f"\tPasdFQDN: {self.PasdFQDN}\n"
            f"\tSmartBoxNumber: {self.SmartBoxNumber}\n"
        )
        self.logger.info(
            "\n%s\n%s\n%s", str(self.GetVersionInfo()), version, properties
        )

    def _init_state_model(self: MccsSmartBox) -> None:
        super()._init_state_model()
        self._health_state = HealthState.UNKNOWN  # InitCommand.do() does this too late.
        self._health_model = SmartBoxHealthModel(self._health_changed_callback)
        self.set_change_event("healthState", True, False)
        self.set_archive_event("healthState", True, False)

    # ----------
    # Properties
    # ----------

    class InitCommand(DeviceInitCommand):
        """Initialisation command class for this base device."""

        def do(
            self: MccsSmartBox.InitCommand, *args: Any, **kwargs: Any
        ) -> tuple[ResultCode, str]:
            """
            Initialise the attributes of this MccsSmartBox.

            :param args: additional positional arguments; unused here
            :param kwargs: additional keyword arguments; unused here

            :return: a resultcode, message tuple
            """
            self._completed()
            return (ResultCode.OK, "Init command completed OK")

    # --------------
    # Initialization
    # --------------
    def create_component_manager(
        self: MccsSmartBox,
    ) -> SmartBoxComponentManager:
        """
        Create and return a component manager for this device.

        :return: a component manager for this device.
        """
        return SmartBoxComponentManager(
            self.logger,
            self._communication_state_changed,
            self._component_state_callback,
            self._attribute_changed_callback,
            self.SmartBoxNumber,
            self._readable_name,
            self.CONFIG["number_of_ports"],
            self.FieldStationName,
            self.PasdFQDN,
        )

    def init_command_objects(self: MccsSmartBox) -> None:
        """Initialise the command handlers for this device."""
        super().init_command_objects()

        for command_name, method_name in [
            ("PowerOnPort", "turn_on_port"),
            ("PowerOffPort", "turn_off_port"),
            ("SetPortPowers", "set_port_powers"),
        ]:
            self.register_command_object(
                command_name,
                SubmittedSlowCommand(
                    command_name,
                    self._command_tracker,
                    self.component_manager,
                    method_name,
                    callback=None,
                    logger=self.logger,
                ),
            )

    # ----------
    # Commands
    # ----------
    @command(dtype_in="DevULong", dtype_out="DevVarLongStringArray")
    def PowerOnPort(
        self: MccsSmartBox, port_number: int
    ) -> tuple[list[ResultCode], list[Optional[str]]]:
        """
        Power up a port.

        This may or may not have a Antenna attached.

        :param port_number: the smartbox port to power up

        :return: A tuple containing a return code and a string message
            indicating status. The message is for information purposes
            only.
        """
        handler = self.get_command_object("PowerOnPort")

        result_code, message = handler(port_number)
        return ([result_code], [message])

    @command(dtype_in="DevULong", dtype_out="DevVarLongStringArray")
    def PowerOffPort(
        self: MccsSmartBox, port_number: int
    ) -> tuple[list[ResultCode], list[Optional[str]]]:
        """
        Power down a port.

        This may or may not have a Antenna attached.

        :param port_number: the smartbox port to power down

        :return: A tuple containing a return code and a string message
            indicating status. The message is for information purposes
            only.
        """
        handler = self.get_command_object("PowerOffPort")
        result_code, message = handler(port_number)
        return ([result_code], [message])

    @command(dtype_in="DevString", dtype_out="DevVarLongStringArray")
    def SetPortPowers(
        self: MccsSmartBox,
        json_argument: str,
    ) -> tuple[list[ResultCode], list[Optional[str]]]:
        """
        Set port powers.

        These ports may not have an antenna attached.

        :param json_argument: desired port powers of unmasked ports with
            smartboxes attached in json form.
        :return: A tuple containing a return code and a string message
            indicating status. The message is for information purposes
            only.
        """
        handler = self.get_command_object("SetPortPowers")
        result_code, message = handler(json_argument)
        return ([result_code], [message])

    # ----------
    # Attributes
    # ----------
    def _setup_smartbox_attributes(self: MccsSmartBox) -> None:
        for register in self.CONFIG["registers"].values():
            data_type = self.TYPES[register["data_type"]]
            self._setup_smartbox_attribute(
                register["tango_attr_name"],
                cast(
                    type | tuple[type],
                    (data_type if register["tango_dim_x"] == 1 else (data_type,)),
                ),
                (
                    tango.AttrWriteType.READ_WRITE
                    if register["writable"]
                    else tango.AttrWriteType.READ
                ),
                max_dim_x=register["tango_dim_x"],
                description=register["description"],
                unit=register["unit"],
                format_string=register["format_string"],
                min_value=register["min_value"],
                max_value=register["max_value"],
            )

    # pylint: disable=too-many-arguments
    def _setup_smartbox_attribute(
        self: MccsSmartBox,
        attribute_name: str,
        data_type: type | tuple[type],
        access_type: tango.AttrWriteType,
        description: str,
        max_dim_x: Optional[int] = None,
        unit: Optional[str] = None,
        format_string: Optional[str] = None,
        min_value: Optional[float] = None,
        max_value: Optional[float] = None,
    ) -> None:
        self._smartbox_state[attribute_name.lower()] = SmartboxAttribute(
            value=None, timestamp=0, quality=tango.AttrQuality.ATTR_INVALID
        )
        attr = tango.server.attribute(
            name=attribute_name,
            dtype=data_type,
            access=access_type,
            label=attribute_name,
            max_dim_x=max_dim_x,
            fget=self._read_smartbox_attribute,
            fset=self._write_smartbox_attribute,
            unit=unit,
            description=description,
            format=format_string,
        ).to_attr()
        self.add_attribute(
            attr, self._read_smartbox_attribute, self._write_smartbox_attribute, None
        )
        if min_value is not None or max_value is not None:
            if access_type != tango.AttrWriteType.READ_WRITE:
                self.logger.warning(
                    "Can't set min and max values on read-only "
                    f"attribute {attribute_name}"
                )
            else:
                writeable_attribute = self.get_device_attr().get_w_attr_by_name(
                    attribute_name
                )
                if min_value is not None:
                    writeable_attribute.set_min_value(min_value)
                if max_value is not None:
                    writeable_attribute.set_max_value(max_value)
        self.set_change_event(attribute_name, True, False)
        self.set_archive_event(attribute_name, True, False)

    def _read_smartbox_attribute(self, smartbox_attribute: tango.Attribute) -> None:
        attribute_name = smartbox_attribute.get_name().lower()
        smartbox_attribute.set_value_date_quality(
            self._smartbox_state[attribute_name].value,
            self._smartbox_state[attribute_name].timestamp,
            self._smartbox_state[attribute_name].quality,
        )

    def _write_smartbox_attribute(self, smartbox_attribute: tango.Attribute) -> None:
        # Register the request with the component manager
        tango_attr_name = smartbox_attribute.get_name()
        value = smartbox_attribute.get_write_value(ExtractAs.List)
        self.logger.debug(
            f"Requesting to write smartbox {self.SmartBoxNumber} "
            f"attribute: {tango_attr_name} with value {value}"
        )
        self.component_manager.write_attribute(tango_attr_name, value)

    # ----------
    # Callbacks
    # ----------
    def _communication_state_changed(
        self: MccsSmartBox, communication_state: CommunicationStatus
    ) -> None:
        self.logger.debug(
            (
                "Device received callback from component manager that communication "
                "with the component is %s."
            ),
            communication_state.name,
        )

        if communication_state != CommunicationStatus.ESTABLISHED:
            self._component_state_callback(power=PowerState.UNKNOWN)
        if communication_state == CommunicationStatus.ESTABLISHED:
            self._component_state_callback(power=self.component_manager._power_state)

        super()._communication_state_changed(communication_state)

        self._health_model.update_state(communicating=True)

    def _component_state_callback(  # pylint: disable=too-many-arguments
        self: MccsSmartBox,
        fault: Optional[bool] = None,
        power: Optional[PowerState] = None,
        pasdbus_status: Optional[str] = None,
        fqdn: Optional[str] = None,
        power_state: Optional[PowerState] = None,
        **kwargs: Any,
    ) -> None:
        """
        Handle change in the state of the component.

        This is a callback hook, called by the component manager when
        the state of the component changes.

        :param fault: whether the component is in fault.
        :param power: the power state of the component
        :param pasdbus_status: the status of the pasd_bus
        :param fqdn: the fqdn of the device passing calling.
        :param power_state: the power_state change.
        :param kwargs: additional keyword arguments defining component
            state.
        """
        if fqdn is not None:
            # TODO: use this in the health model.
            if power == PowerState.UNKNOWN:
                # If a proxy calls back with a unknown power. As a precaution it is
                # assumed that communication is NOT_ESTABLISHED.
                self._communication_state_changed(CommunicationStatus.NOT_ESTABLISHED)
            return
        super()._component_state_changed(fault=fault, power=power)
        self._health_model.update_state(
            fault=fault, power=power, pasdbus_status=pasdbus_status
        )

    def _health_changed_callback(self: MccsSmartBox, health: HealthState) -> None:
        """
        Handle change in this device's health state.

        This is a callback hook, called whenever the HealthModel's
        evaluated health state changes. It is responsible for updating
        the tango side of things i.e. making sure the attribute is up to
        date, and events are pushed.

        :param health: the new health value
        """
        if self._health_state != health:
            self._health_state = health
            self.push_change_event("healthState", health)
            self.push_archive_event("healthState", health)

    def _attribute_changed_callback(
        self: MccsSmartBox,
        attr_name: str,
        attr_value: Any,
        timestamp: float,
        attr_quality: tango.AttrQuality,
    ) -> None:
        """
        Handle changes to subscribed attributes.

        This is a callback hook we pass to the component manager,
        It is called when a subscribed attribute changes.
        It is responsible for:
        - updating this device attribute
        - pushing a change event to any listeners.

        :param attr_name: the name of the attribute that needs updating
        :param attr_value: the value to update with.
        :param: timestamp: the timestamp for the current change
        :param: attr_quality: the quality factor for the attribute
        """
        try:
            assert (
                len(
                    [
                        register["tango_attr_name"]
                        for register in self.CONFIG["registers"].values()
                        if register["tango_attr_name"].lower() == attr_name.lower()
                    ]
                )
                > 0
            )
            if attr_value is None:
                # This happens when the upstream attribute's quality factor has
                # been set to INVALID. Pushing a change event with None
                # triggers an exception so we change it to the last known value here
                attr_value = self._smartbox_state[attr_name].value
            else:
                self._smartbox_state[attr_name].value = attr_value
            if "portspowersensed" in attr_name.lower():
                self.component_manager._on_smartbox_ports_power_changed(
                    attr_name, attr_value, attr_quality
                )
            self._smartbox_state[attr_name].quality = attr_quality
            self._smartbox_state[attr_name].timestamp = timestamp

            # If we are reading alarm thresholds, update the alarm configuration
            # for the corresponding Tango attribute
            if attr_name.endswith("thresholds"):
                try:
                    configure_alarms(
                        self.get_device_attr().get_attr_by_name(
                            attr_name.removesuffix("thresholds")
                        ),
                        attr_value,
                        self.logger,
                    )
                except DevFailed:
                    # No corresponding attribute to update, continue
                    pass

            self.push_change_event(attr_name, attr_value, timestamp, attr_quality)
            self.push_archive_event(attr_name, attr_value, timestamp, attr_quality)

        except AssertionError as e:
            self.logger.debug(
                f"""The attribute {attr_name} pushed from MccsPasdBus
                device does not exist in MccsSmartBox"""
            )
            self.logger.error(repr(e))

    @attribute(dtype="DevString", label="FndhPort")
    def fndhPort(self: MccsSmartBox) -> str:
        """
        Return the fndh port the smartbox is attached to.

        :return: the fndh port that the smartbox is attached to.
        """
        return json.dumps(self.component_manager._fndh_port)

<<<<<<< HEAD
    @attribute(dtype=(bool,), label="PortMask", max_dim_x=12)
    def portMask(self: MccsSmartBox) -> list[bool]:
        """
        Return the port mask for this smartbox's ports.

        :return: the port mask for this smartbox's ports.
        """
        return self.component_manager._port_mask

    @portMask.write  # type: ignore[no-redef]
    def portMask(self: MccsSmartBox, port_mask: list[bool]) -> None:
        """
        Set the port mask for this smartbox's ports.

        :param port_mask: the port mask, it must be the correct length (12).

        :raises ValueError: if the length of supplied port mask is incorrect.
        """
        if not len(port_mask) == PasdData.NUMBER_OF_SMARTBOX_PORTS:
            self.logger.error(
                f"Can't set port mask with wrong number of values: {len(port_mask)}."
            )
            raise ValueError(
                f"Can't set port mask with wrong number of values: {len(port_mask)}."
            )
        self.component_manager._port_mask = port_mask
=======
    @attribute(dtype="DevString", label="ReadableName")
    def ReadableName(self: MccsSmartBox) -> str:
        """
        Return the name of the smartbox in a readable format.

        :return: the name of the smartbox
        """
        return self._readable_name
>>>>>>> 76ad2268


# ----------
# Run server
# ----------
def main(*args: str, **kwargs: str) -> int:
    """
    Launch an `MccsSmartBox` Tango device server instance.

    :param args: positional arguments, passed to the Tango device
    :param kwargs: keyword arguments, passed to the sever

    :return: the Tango server exit code
    """
    return MccsSmartBox.run_server(args=args or None, **kwargs)


if __name__ == "__main__":
    main()<|MERGE_RESOLUTION|>--- conflicted
+++ resolved
@@ -490,7 +490,6 @@
         """
         return json.dumps(self.component_manager._fndh_port)
 
-<<<<<<< HEAD
     @attribute(dtype=(bool,), label="PortMask", max_dim_x=12)
     def portMask(self: MccsSmartBox) -> list[bool]:
         """
@@ -517,7 +516,7 @@
                 f"Can't set port mask with wrong number of values: {len(port_mask)}."
             )
         self.component_manager._port_mask = port_mask
-=======
+
     @attribute(dtype="DevString", label="ReadableName")
     def ReadableName(self: MccsSmartBox) -> str:
         """
@@ -526,7 +525,6 @@
         :return: the name of the smartbox
         """
         return self._readable_name
->>>>>>> 76ad2268
 
 
 # ----------
