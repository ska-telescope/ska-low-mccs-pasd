#  -*- coding: utf-8 -*
#
# This file is part of the SKA Low MCCS project
#
#
# Distributed under the terms of the BSD 3-clause new license.
# See LICENSE for more info.
"""This module implements the component management for FieldStation."""
from __future__ import annotations

import functools
import importlib.resources
import json
import logging
import re
import threading
import time
from typing import Any, Callable, Final, Optional

import jsonschema
import tango
from bidict import bidict
from ska_control_model import CommunicationStatus, PowerState, TaskStatus
from ska_low_mccs_common.component import DeviceComponentManager
from ska_tango_base.base import check_communicating
from ska_tango_base.commands import ResultCode
from ska_tango_base.executor import TaskExecutorComponentManager
from ska_telmodel.data import TMData  # type: ignore

from ska_low_mccs_pasd.pasd_data import PasdData

from ..command_proxy import MccsCommandProxy
from ..reference_data_store.pasd_config_client_server import PasdConfigurationClient

__all__ = ["FieldStationComponentManager"]


# pylint: disable=too-many-instance-attributes,  too-many-lines, abstract-method
class FieldStationComponentManager(TaskExecutorComponentManager):
    """A component manager for MccsFieldStation."""

    FIELDSTATION_ON_COMMAND_TIMEOUT = 600  # seconds
    CONFIGURATION_SCHEMA: Final = json.loads(
        importlib.resources.read_text(
            "ska_low_mccs_pasd.field_station.schemas",
            "MccsFieldStation_Updateconfiguration.json",
        )
    )
    CONFIGURATION_SCHEMA_TELMODEL: Final = json.loads(
        importlib.resources.read_text(
            "ska_low_mccs_pasd.field_station.schemas",
            "MccsFieldStation_UpdateConfiguration_Telmodel.json",
        )
    )

    # pylint: disable=too-many-arguments, too-many-locals
    def __init__(
        self: FieldStationComponentManager,
        logger: logging.Logger,
        configuration_host: str,
        configuration_port: int,
        configuration_timeout: int,
        station_name: str,
        fndh_name: str,
        smartbox_names: list[str],
        tm_config_details: Optional[list[str]],
        communication_state_callback: Callable[..., None],
        component_state_changed: Callable[..., None],
        configuration_change_callback: Callable[..., None],
        _fndh_proxy: Optional[DeviceComponentManager] = None,
        _smartbox_proxys: Optional[dict[str, DeviceComponentManager]] = None,
    ) -> None:
        """
        Initialise a new instance.

        :param logger: a logger for this object to use
        :param configuration_host: the name of the service used to connect
            to the configuration host.
        :param configuration_port: the port to connect to the configuration
            host.
        :param configuration_timeout: the max time to wait before
            giving up on a connection.
        :param station_name: the station name.
        :param fndh_name: the name of the fndh this field station
            encompasses
        :param smartbox_names: the names of the smartboxes this field station
            encompasses
        :param tm_config_details: default location and filepath of the
            config in telmodel
        :param communication_state_callback: callback to be
            called when the status of the communications channel between
            the component manager and its component changes
        :param component_state_changed: callback to be
            called when the component state changes
        :param configuration_change_callback: callback to be
            called when configuration changes.
        :param _fndh_proxy: a injected fndh proxy for purposes of testing only.
        :param _smartbox_proxys: injected smartbox proxys for purposes of testing only.
        """
        self._on_configuration_change = configuration_change_callback
        self._communication_state_callback: Callable[..., None]
        self._component_state_callback: Callable[..., None]
        self.outsideTemperature: Optional[float] = None
        self._antenna_mapping: dict = {}
        self._all_masked = False
        self._antenna_mask: dict = {}
        self._smartbox_mapping: dict = {}

        self.fndh_port_states: list[Optional[bool]] = [
            None
        ] * PasdData.NUMBER_OF_FNDH_PORTS
        self._configuration_client = PasdConfigurationClient(
            configuration_host,
            configuration_port,
            station_name,
        )
        self.fndh_port_change = threading.Event()
        self.antenna_powers_changed = threading.Event()
        self.smartbox_power_change = threading.Event()

        self.has_antenna = False
        super().__init__(
            logger,
            communication_state_callback,
            component_state_changed,
        )
        self._communication_states = {
            fqdn: CommunicationStatus.DISABLED
            for fqdn in [fndh_name] + list(smartbox_names)
        }

        self._fndh_name = fndh_name
        self._fndh_proxy = _fndh_proxy or DeviceComponentManager(
            fndh_name,
            logger,
            functools.partial(self._device_communication_state_changed, fndh_name),
            functools.partial(self._component_state_callback, device_name=fndh_name),
        )
        self._smartbox_power_state = {}
        self._smartbox_proxys = {}
        self._smartbox_trl_name_map: bidict = bidict()
        if _smartbox_proxys:
            self._smartbox_proxys = _smartbox_proxys
        else:
<<<<<<< HEAD
            for smartbox_name in smartbox_names:
                self._smartbox_power_state.append(PowerState.UNKNOWN)
                self._smartbox_proxys.append(
                    DeviceComponentManager(
                        smartbox_name,
                        logger,
                        functools.partial(
                            self._device_communication_state_changed, smartbox_name
                        ),
                        functools.partial(
                            self._component_state_callback, device_name=smartbox_name
                        ),
                    )
=======
            for smartbox_trl in smartbox_names:
                self._smartbox_power_state[smartbox_trl] = PowerState.UNKNOWN
                self._smartbox_proxys[smartbox_trl] = DeviceComponentManager(
                    smartbox_trl,
                    logger,
                    max_workers,
                    functools.partial(
                        self._device_communication_state_changed, smartbox_trl
                    ),
                    functools.partial(
                        self._component_state_callback, device_name=smartbox_trl
                    ),
>>>>>>> 6a147fd7
                )

        # initialise the power
        self.antenna_powers: dict[str, PowerState] = {}

        self.logger = logger
        self.station_name = station_name

        if tm_config_details:
            self._load_configuration_uri(tm_config_details)
        else:
            self._load_configuration()

    def _update_mappings(
        self: FieldStationComponentManager,
        reference_data: dict[str, Any],
    ) -> None:
        """
        Update the internal maps from the reference data.

        This method is used to load validated data from the reference source
        and update the internal mappings.

        :param reference_data: the single source of truth for the
            field station port mapping information.
        """
        antenna_masks: dict = {}
        antenna_mapping: dict[str, tuple[str, int]] = {}
        smartbox_mappings: dict = {}

        all_masked = True

        for antenna_name, antenna_config in reference_data["antennas"].items():
            smartbox_name = antenna_config["smartbox"]
            smartbox_port = antenna_config["smartbox_port"]
            masked_state = antenna_config.get("masked") or False
            self.antenna_powers[antenna_name] = PowerState.UNKNOWN

            antenna_mapping[antenna_name] = (smartbox_name, smartbox_port)

            if not masked_state:
                all_masked = False

            antenna_masks[antenna_name] = masked_state

        for smartbox_name, smartbox_config in reference_data["pasd"][
            "smartboxes"
        ].items():
            smartbox_mappings[smartbox_name] = smartbox_config["fndh_port"]

        self._all_masked = all_masked

        self._antenna_mask = {"antennaMask": antenna_masks}
        self._smartbox_mapping = {"smartboxMapping": smartbox_mappings}
        self._antenna_mapping = {"antennaMapping": antenna_mapping}

        self.logger.info("Configuration has been successfully updated.")
        self._on_configuration_change(self._smartbox_mapping)

        if self._antenna_mapping:
            self.has_antenna = True

    def start_communicating(self: FieldStationComponentManager) -> None:
        """Establish communication."""
        if self._communication_state == CommunicationStatus.ESTABLISHED:
            return

        if self._communication_state == CommunicationStatus.DISABLED:
            self._update_communication_state(CommunicationStatus.NOT_ESTABLISHED)

        self._fndh_proxy.start_communicating()
        for smartbox_trl, proxy in self._smartbox_proxys.items():
            proxy.start_communicating()
            smartbox_name = re.findall("sb[0-9]+", smartbox_trl)[0]
            self._smartbox_trl_name_map[smartbox_trl] = smartbox_name

    def stop_communicating(self: FieldStationComponentManager) -> None:
        """Break off communication with the PasdData."""
        self._fndh_proxy.stop_communicating()
        for proxy in self._smartbox_proxys.values():
            proxy.stop_communicating()

        if self.communication_state == CommunicationStatus.DISABLED:
            return
        self._update_communication_state(CommunicationStatus.DISABLED)

    def subscribe_to_attribute(
        self: FieldStationComponentManager,
        fqdn: str,
        attribute_name: str,
        callback: Callable,
        task_callback: Optional[Callable] = None,
    ) -> tuple[TaskStatus, str]:
        """
        Subscribe to an attribute on a device.

        :param fqdn: The device to subscribe too.
        :param attribute_name: the name of the attribute to subscribe to.
        :param callback: a callback to call on change.
        :param task_callback: Update task state, defaults to None

        :return: a result code and a unique_id or message.
        """
        return self.submit_task(
            self._subscribe_to_attribute,  # type: ignore[arg-type]
            args=[fqdn, attribute_name, callback],
            task_callback=task_callback,
        )

    def _subscribe_to_attribute(
        self: FieldStationComponentManager,
        fqdn: str,
        attribute_name: str,
        callback: Callable,
        task_callback: Optional[Callable] = None,
        task_abort_event: Optional[threading.Event] = None,
    ) -> None:
        proxy_object = None
        if fqdn == self._fndh_name:
            proxy_object = self._fndh_proxy
        elif fqdn in self._smartbox_proxys:
            proxy_object = self._smartbox_proxys[fqdn]

        if (
            proxy_object is not None
            and proxy_object._proxy is not None
            and attribute_name.lower()
            not in proxy_object._proxy._change_event_callbacks.keys()
        ):
            try:
                proxy_object._proxy.add_change_event_callback(
                    attribute_name,
                    callback,
                    stateless=True,
                )
                self.logger.info(f"subscribed to {fqdn} {attribute_name}")

            except Exception:  # pylint: disable=broad-except
                self.logger.error(
                    f"Failed to make subscription to {fqdn} {attribute_name}"
                )

    def _on_field_conditions_change(
        self: FieldStationComponentManager,
        event_name: str,
        event_value: Any,
        event_quality: tango.AttrQuality,
    ) -> None:
        match event_name.lower():
            case "outsidetemperature":
                if event_quality == tango.AttrQuality.ATTR_VALID:
                    assert isinstance(event_value, float)
                    self.outsideTemperature = event_value
                    self._component_state_callback(
                        outsidetemperature=self.outsideTemperature
                    )
            case _:
                self.logger.error(f"Attribute name {event_name} Unknown")

    def _on_port_power_change(
        self: FieldStationComponentManager,
        smartbox_trl: str,
        event_name: str,
        event_value: list[bool] | None,
        event_quality: tango.AttrQuality,
    ) -> None:
        if event_value is None:
            self.logger.info(
                "Discarding empty port power changed event for smartbox {smartbox_name}"
            )
            return
        if smartbox_trl not in self._smartbox_trl_name_map.keys():
            self.logger.error(
                f"An unrecognised smartbox {smartbox_trl} "
                "had a change in its port powers"
            )
            return
        assert event_name.lower() == "portspowersensed"
        port_powers = [PowerState.UNKNOWN] * PasdData.NUMBER_OF_SMARTBOX_PORTS

        for i, value in enumerate(event_value):
            if value:
                port_powers[i] = PowerState.ON
            else:
                port_powers[i] = PowerState.OFF

        number_of_antenna_powers_updated = 0
        smartbox_name = self._smartbox_trl_name_map[smartbox_trl]
        for antenna_name, (
            antennas_smartbox_name,
            smartbox_port,
        ) in self._antenna_mapping["antennaMapping"].items():
            if antennas_smartbox_name == smartbox_name:
                if antenna_name in self.antenna_powers:
                    port_index = smartbox_port - 1
                    if 0 <= port_index < len(port_powers):
                        self.antenna_powers[antenna_name] = port_powers[port_index]
                        number_of_antenna_powers_updated += 1
                        if (
                            number_of_antenna_powers_updated
                            == PasdData.NUMBER_OF_SMARTBOX_PORTS
                        ):
                            # Max 12 antenna per smartbox. Therefore break.
                            break
                    else:
                        self.logger.warning(
                            "Warning: Invalid smartbox port index"
                            f"for antenna {antenna_name}"
                        )
                else:
                    self.logger.warning(
                        f"Warning: Antenna {antenna_name} not "
                        "found in antenna powers"
                    )
        self.antenna_powers_changed.set()
        self._component_state_callback(antenna_powers=self.antenna_powers)

    def _on_fndh_port_change(
        self: FieldStationComponentManager,
        event_name: str,
        event_value: list[Optional[bool]],
        event_quality: tango.AttrQuality,
    ) -> None:
        """
        Handle change in fndh port powers.

        :param event_name: name of the event; will always be
            "portspowersensed" for this callback
        :param event_value: the new attribute value
        :param event_quality: the quality of the change event
        """
        assert event_name.lower() == "portspowersensed"
        self.fndh_port_states = event_value
        self.fndh_port_change.set()

    def smartbox_state_change(
        self: FieldStationComponentManager, smartbox_trl: str, power: PowerState
    ) -> None:
        """
        Register a state change for a smartbox.

        :param smartbox_trl: the name of the smartbox with a state change
        :param power: the power state of the smartbox.
        """
        self._smartbox_power_state[smartbox_trl] = power
        self.smartbox_power_change.set()

    def _device_communication_state_changed(
        self: FieldStationComponentManager,
        fqdn: str,
        communication_state: CommunicationStatus,
    ) -> None:
        if communication_state == CommunicationStatus.ESTABLISHED:
            try:
                match fqdn:
                    case self._fndh_name:
                        self.subscribe_to_attribute(
                            fqdn, "OutsideTemperature", self._on_field_conditions_change
                        )
                        self.subscribe_to_attribute(
                            fqdn, "PortsPowerSensed", self._on_fndh_port_change
                        )
                    case _:
                        self.subscribe_to_attribute(
                            fqdn,
                            "PortsPowerSensed",
                            functools.partial(self._on_port_power_change, fqdn),
                        )

            except Exception as e:  # pylint: disable=broad-exception-caught
                self.logger.error(f"failed to subscribe to {fqdn}: {e}")
        self._communication_states[fqdn] = communication_state
        self.logger.debug(
            f"device {fqdn} changed communcation state to {communication_state.name}"
        )
        if not self.has_antenna:
            self.logger.info("FieldStation has no antenna, Transitioning to `ON` ...")
            self._component_state_callback(power=PowerState.ON)

        if CommunicationStatus.DISABLED in self._communication_states.values():
            self._update_communication_state(CommunicationStatus.NOT_ESTABLISHED)
        elif CommunicationStatus.NOT_ESTABLISHED in self._communication_states.values():
            self._update_communication_state(CommunicationStatus.NOT_ESTABLISHED)
        else:
            self._update_communication_state(CommunicationStatus.ESTABLISHED)

    def on(
        self: FieldStationComponentManager, task_callback: Optional[Callable] = None
    ) -> tuple[TaskStatus, str]:
        """
        Turn on the FieldStation.

        Turning on the FieldStation will distribute power
        to all antennas that make up that FieldStation.

        :param task_callback: Update task state, defaults to None

        :return: a result code and a unique_id or message.
        """
        return self.submit_task(
            self._on,
            args=[],
            task_callback=task_callback,
            is_cmd_allowed=functools.partial(self._field_station_mapping_loaded, "On"),
        )

    def _on(  # noqa: C901
        self: FieldStationComponentManager,
        ignore_mask: bool = False,
        task_callback: Optional[Callable] = None,
        task_abort_event: Optional[threading.Event] = None,
    ) -> None:
        if not ignore_mask and self._all_masked:
            msg = (
                "Antennas in this station are masked, "
                "call with ignore_mask=True to ignore"
            )
            self.logger.error(msg)
            if task_callback:
                task_callback(status=TaskStatus.REJECTED, result=msg)
            return
        if task_callback:
            task_callback(status=TaskStatus.IN_PROGRESS)

        try:
            # Wait for the smartbox to change state
            timeout = self.FIELDSTATION_ON_COMMAND_TIMEOUT
            failure_log = self._turn_on_station(timeout)

        except TimeoutError as e:
            failure_log = f"Timeout when turning station on {e}, "

        except Exception as e:  # pylint: disable=broad-exception-caught
            failure_log = f"Unhandled error when turning station on {e}, "

        if failure_log:
            self.logger.error(f"Failure in the `ON` command -> {failure_log}")
            if task_callback:
                task_callback(
                    status=TaskStatus.FAILED,
                    result="Didn't turn on all unmasked antennas.",
                )
            return

        if task_callback:
            self.logger.info("All unmasked antennas turned on.")
            task_callback(
                status=TaskStatus.COMPLETED,
                result="All unmasked antennas turned on.",
            )

    def _get_desired_smartbox_powers(
        self: FieldStationComponentManager,
        desired_fndh_port_powers: list[bool | None],
    ) -> dict[str, bool | None]:
        desired_smartbox_power: dict[str, bool | None] = {}
        for smartbox_trl, smartbox_proxy in self._smartbox_proxys.items():
            assert smartbox_proxy._proxy is not None
            fndh_port = json.loads(smartbox_proxy._proxy.fndhPort)
            if fndh_port is None:
                self.logger.error(
                    "Unable to determine the smartbox desired power! "
                    f"smartbox {smartbox_proxy._name} does not know its fndh port"
                )
                raise ValueError("Smartbox attribute fndhPort has non integer value.")
            smartbox_name = self._smartbox_trl_name_map[smartbox_trl]
            desired_smartbox_power[smartbox_name] = desired_fndh_port_powers[
                fndh_port - 1
            ]
        return desired_smartbox_power

    def turn_on_unmasked_smartbox_ports(
        self: FieldStationComponentManager, masked_smartbox_ports: dict[str, list]
    ) -> list[ResultCode]:
        """
        Turn on all smartbox ports that are not masked.

        :param masked_smartbox_ports: a map containing the masked ports for a
            specified logical smartbox.

        :returns: a list containing the Resultcode of each `ON` command.
        """
        results = []
        masked_ports = []
        for smartbox_trl, smartbox in self._smartbox_proxys.items():
            assert smartbox._proxy
            desired_smartbox_port_powers: list[bool | None] = [
                True
            ] * PasdData.NUMBER_OF_SMARTBOX_PORTS
            smartbox_name = self._smartbox_trl_name_map[smartbox_trl]
            masked_ports = masked_smartbox_ports.get(smartbox_name, [])
            for masked_port in masked_ports:
                desired_smartbox_port_powers[masked_port - 1] = None
            json_argument = json.dumps(
                {
                    "port_powers": desired_smartbox_port_powers,
                    "stay_on_when_offline": True,
                }
            )
            result, _ = smartbox._proxy.SetPortPowers(json_argument)
            results += result
        return results

    def _turn_on_station(  # noqa: C901
        self: FieldStationComponentManager,
        timeout: int,
    ) -> str:
        """
        Turn on this stations unmasked antenna.

        :param timeout: the maximum time to wait in seconds (s)

        :return: A string containing a failure message, empty when no failure.
        """
        failure_log = ""
        assert self._fndh_proxy._proxy
        masked_smartbox_ports: dict[str, list] = self._get_masked_smartbox_ports()
        masked_fndh_ports: list = self._get_masked_fndh_ports(masked_smartbox_ports)

        desired_fndh_port_powers: list[bool | None] = [
            True
        ] * PasdData.NUMBER_OF_FNDH_PORTS
        for masked_port in masked_fndh_ports:
            desired_fndh_port_powers[masked_port - 1] = None

        desired_smartbox_power: dict = self._get_desired_smartbox_powers(
            desired_fndh_port_powers
        )
        json_argument = json.dumps(
            {
                "port_powers": desired_fndh_port_powers,
                "stay_on_when_offline": True,
            }
        )
        [set_fndh_port_powers_result], _ = self._fndh_proxy._proxy.SetPortPowers(
            json_argument
        )
        if set_fndh_port_powers_result == ResultCode.QUEUED:
            t1 = time.time()
            self.logger.info(
                f"waiting on fndh ports to change in {timeout} seconds ..."
            )
            self.wait_for_fndh_port(desired_fndh_port_powers, timeout)

            t2 = time.time()
            time_taken = int(t2 - t1)
            timeout -= time_taken

            self.logger.info(
                f"waiting on smartboxes to change state in {timeout} seconds ..."
            )

            self.wait_for_smartbox_device_state(desired_smartbox_power, timeout)
            t3 = time.time()
            time_taken = int(t3 - t2)
            timeout -= time_taken

            # Now the smartbox are all on we can turn on the ports
            # with unmasked antenna
            results = self.turn_on_unmasked_smartbox_ports(masked_smartbox_ports)
            if all(result == ResultCode.QUEUED for result in results):
                self.logger.info(
                    f"waiting on antenna to change state in {timeout} seconds ..."
                )
                desired_antenna_powers = self._calculate_desired_antenna_powers(
                    masked_smartbox_ports, PowerState.ON
                )
                self.wait_for_antenna_powers(desired_antenna_powers, timeout)
                t4 = time.time()
                time_taken = int(t4 - t3)
                timeout -= time_taken
                self.logger.info(
                    "All unmasked antenna have been turned on with"
                    f" {timeout} seconds left till timeout"
                )
            else:
                failure_log = "Failed to execute `ON` command for smartbox ports, "
        else:
            failure_log = (
                "Turning on all antenna in the station Failed, "
                "Command `fndh_proxy.SetPortPowers` failed, "
            )

        return failure_log

    def _calculate_desired_antenna_powers(
        self: FieldStationComponentManager,
        masked_smartbox_ports: dict[str, list],
        desired_power_state: PowerState,
    ) -> dict[str, Optional[PowerState]]:
        desired_power: dict = {}
        # Set the desired power states for unmasked antenna with a mapping.
        for antenna_name, (smartbox_name, smartbox_port) in self._antenna_mapping[
            "antennaMapping"
        ].items():
            for masked_smartbox_name, masked_ports in masked_smartbox_ports.items():
                if masked_smartbox_name == smartbox_name:
                    if smartbox_port not in masked_ports:
                        desired_power[antenna_name] = desired_power_state
        return desired_power

    def wait_for_fndh_port(  # noqa: C901
        self: FieldStationComponentManager, desired: list[Optional[bool]], timeout: int
    ) -> ResultCode:
        """
        Wait for the fndh ports to change state to a desired state.

        :param desired: the desired port powers looks like `[False]*28`
        :param timeout: the maximum time to wait in seconds (s)

        :raises TimeoutError: If the fndh port powers did not match the desired state
            after the timout period
        :return: A ResultCode and a string.
        """

        def _fndh_ports_match_desired(
            current_state: list[Optional[bool]], desired_state: list[Optional[bool]]
        ) -> bool:
            for port_idx, port_state in enumerate(desired_state):
                if port_state is not None:
                    if current_state[port_idx] != port_state:
                        return False
            return True

        # Wait for port to match the desired state, raise Timeout error if
        # not completed in time.
        if not _fndh_ports_match_desired(self.fndh_port_states, desired):
            # Wait for a callback.
            t1 = time.time()
            self.fndh_port_change.wait(timeout)
            t2 = time.time()
            time_waited = t2 - t1
            if (
                self.fndh_port_change.is_set()
                and timeout > 0
                and time_waited <= timeout
            ):
                self.fndh_port_change.clear()
                remaining_time = timeout - int(time_waited)
                return self.wait_for_fndh_port(desired, remaining_time)
            self.logger.error(
                "On command failed to complete successfully, "
                "Timeout waiting for fndh ports to change state."
            )
            raise TimeoutError("The FndhPorts did not change in time")

        self.logger.info("All FNDH turned ON successfully")
        return ResultCode.OK

    def wait_for_smartbox_device_state(  # noqa: C901
        self: FieldStationComponentManager, desired: dict, timeout: int
    ) -> ResultCode:
        """
        Wait for the smartbox devices to change state.

        :param desired: the desired port powers looks like `[False]*24`
        :param timeout: the maximum time to wait in seconds (s)

        :raises TimeoutError: If the smartboxes did not match the desired state
            after the timout period
        :return: A ResultCode and a string.
        """

        def _smartbox_power_as_desired(
            current_state: dict, desired_state: dict
        ) -> bool:
            for port_idx, port_state in desired_state.items():
                if port_state is not None:
                    port_power = PowerState.ON if port_state else PowerState.OFF
                    port_trl = self._smartbox_trl_name_map.inverse[port_idx]
                    if current_state[port_trl] != port_power:
                        return False
            return True

        # Wait for smartboxes to match the desired state, else report failure
        if not _smartbox_power_as_desired(self._smartbox_power_state, desired):
            # Wait for a callback.
            t1 = time.time()
            self.smartbox_power_change.wait(timeout)
            t2 = time.time()
            time_waited = t2 - t1
            if (
                self.smartbox_power_change.is_set()
                and timeout > 0
                and time_waited <= timeout
            ):
                self.smartbox_power_change.clear()
                remaining_time = timeout - int(time_waited)
                return self.wait_for_smartbox_device_state(desired, remaining_time)
            raise TimeoutError(
                "The subservient smartbox devices failed to reach state in time"
            )
        self.logger.info("All smartboxes turned ON successfully")
        return ResultCode.OK

    def wait_for_antenna_powers(  # noqa: C901
        self: FieldStationComponentManager,
        desired_antenna_powers: dict[str, Optional[PowerState]],
        timeout: int,
    ) -> ResultCode:
        """
        Wait for the antennas powers to match the desired states.

        :param desired_antenna_powers: A list containing the desired
            antenna power states. Power state None if antenna is masked.
        :param timeout: the maximum time to wait in seconds (s)

        :raises TimeoutError: If the smartboxes did not match the desired state
            after the timout period.
        :return: A ResultCode and a string.
        """

        def antenna_power_as_desired(
            current_state: dict[str, PowerState],
            desired_antenna_powers: dict[str, Optional[PowerState]],
        ) -> bool:
            for antenna_name, desired_power in desired_antenna_powers.items():
                if desired_power is not None:
                    if current_state[antenna_name] != desired_power:
                        return False
            return True

        # Check the antenna power is as desired.
        if not antenna_power_as_desired(self.antenna_powers, desired_antenna_powers):
            # Wait for a callback.
            t1 = time.time()
            self.antenna_powers_changed.wait(timeout)
            t2 = time.time()
            time_waited = t2 - t1
            if (
                self.antenna_powers_changed.is_set()
                and timeout > 0
                and time_waited <= timeout
            ):
                self.antenna_powers_changed.clear()
                remaining_time = int(timeout - time_waited)
                return self.wait_for_antenna_powers(
                    desired_antenna_powers, remaining_time
                )
            raise TimeoutError("The antenna did not reach the desired states in time")
        self.logger.info("All Antenna turned ON successfully")
        return ResultCode.OK

    def off(
        self: FieldStationComponentManager, task_callback: Optional[Callable] = None
    ) -> tuple[TaskStatus, str]:
        """
        Turn off the FieldStation.

        Turning off the FieldStation will cut off power
        to all antennas that make up that FieldStation.

        :param task_callback: Update task state, defaults to None

        :return: a result code and a unique_id or message.
        """
        return self.submit_task(
            self._off,
            args=[],
            task_callback=task_callback,
            is_cmd_allowed=functools.partial(self._field_station_mapping_loaded, "Off"),
        )

    def _off(  # pylint: disable=too-many-locals
        self: FieldStationComponentManager,
        ignore_mask: bool = False,
        task_callback: Optional[Callable] = None,
        task_abort_event: Optional[threading.Event] = None,
    ) -> None:
        if not ignore_mask and self._all_masked:
            msg = (
                "Antennas in this station are masked, "
                "call with ignore_mask=True to ignore"
            )
            self.logger.error(msg)
            if task_callback:
                task_callback(status=TaskStatus.REJECTED, result=msg)
            return
        if task_callback:
            task_callback(status=TaskStatus.IN_PROGRESS)
        # smartbox_name : [List of masked ports on that smartbox]
        masked_smartbox_ports: dict[str, list] = self._get_masked_smartbox_ports()
        results = []
        assert self._fndh_proxy._proxy
        masked_fndh_ports: list = self._get_masked_fndh_ports(masked_smartbox_ports)
        desired_fndh_port_powers: list[int | None] = [
            False
        ] * PasdData.NUMBER_OF_FNDH_PORTS
        for masked_port in masked_fndh_ports:
            desired_fndh_port_powers[masked_port - 1] = None

        json_argument = json.dumps(
            {
                "port_powers": desired_fndh_port_powers,
                "stay_on_when_offline": True,
            }
        )
        result, _ = self._fndh_proxy._proxy.SetPortPowers(json_argument)
        results += result
        masked_ports = []
        for smartbox_trl, smartbox in self._smartbox_proxys.items():
            assert smartbox._proxy
            desired_smartbox_port_powers: list[int | None] = [
                False
            ] * PasdData.NUMBER_OF_SMARTBOX_PORTS
            smartbox_name = self._smartbox_trl_name_map[smartbox_trl]
            masked_ports = masked_smartbox_ports.get(smartbox_name, [])
            for masked_port in masked_ports:
                desired_smartbox_port_powers[masked_port - 1] = None
            json_argument = json.dumps(
                {
                    "port_powers": desired_smartbox_port_powers,
                    "stay_on_when_offline": True,
                }
            )
            result, _ = smartbox._proxy.SetPortPowers(json_argument)
            results += result
        if all(result == ResultCode.QUEUED for result in results):
            if task_callback:
                task_callback(
                    status=TaskStatus.COMPLETED,
                    result="All unmasked antennas turned off.",
                )
            return
        if task_callback:
            task_callback(
                status=TaskStatus.FAILED,
                result="Didn't turn off all unmasked antennas.",
            )

    def _get_masked_fndh_ports(
        self: FieldStationComponentManager, masked_smartbox_ports: dict
    ) -> list:
        # A FNDH port will be masked if either there is no smartbox
        # attached to the port or the smartbox attached to the port is
        # masked
        fndh_ports_masking_state: list[Optional[bool]] = [
            None
        ] * PasdData.NUMBER_OF_FNDH_PORTS
        for smartbox_name in list(masked_smartbox_ports.keys()):
            if (
                len(masked_smartbox_ports[smartbox_name])
                == PasdData.NUMBER_OF_SMARTBOX_PORTS
            ):
                if smartbox_name in self._smartbox_mapping["smartboxMapping"]:
                    fndh_port = self._smartbox_mapping["smartboxMapping"][smartbox_name]
                    fndh_ports_masking_state[fndh_port - 1] = True
                else:
                    self.logger.info(
                        f"No mapping found for {str(smartbox_name)} smartbox"
                        "leaving smartbox masking state unknown"
                    )
                    continue
        for fndh_port, fndh_port_state in enumerate(
            self._get_fndh_ports_with_smartboxes()
        ):
            if fndh_port_state is False:
                fndh_ports_masking_state[fndh_port] = True

        masked_fndh_ports = []
        for fndh_port_idx, masking_state in enumerate(
            fndh_ports_masking_state, start=1
        ):
            if masking_state:
                masked_fndh_ports.append(fndh_port_idx)

        return masked_fndh_ports

    def _get_masked_smartbox_ports(
        self: FieldStationComponentManager,
    ) -> dict[str, list]:
        # A smartbox port will be masked if either there is no antenna
        # attached to the port or the antenna attached to the port is
        # masked
        # smartbox_name : [List of masked ports on that smartbox]
        masked_smartbox_ports: dict[str, list] = {}
        for antenna_name, antenna_masked in self._antenna_mask["antennaMask"].items():
            if antenna_masked:
                smartbox_name, smartbox_port = self._antenna_mapping["antennaMapping"][
                    antenna_name
                ]
                try:
                    masked_smartbox_ports[smartbox_name]
                except KeyError:
                    masked_smartbox_ports[smartbox_name] = []
                masked_smartbox_ports[smartbox_name].append(smartbox_port)

        # mask all smartbox ports with no antenna attached.
        for smartbox_name in self._smartbox_trl_name_map.values():
            for smartbox_port, port_has_antenna in enumerate(
                self._get_smartbox_ports_with_antennas(smartbox_name), start=1
            ):
                if not port_has_antenna:
                    try:
                        masked_smartbox_ports[smartbox_name]
                    except KeyError:
                        masked_smartbox_ports[smartbox_name] = []
                    masked_smartbox_ports[smartbox_name].append(smartbox_port)

        return masked_smartbox_ports

    def _get_smartbox_ports_with_antennas(
        self: FieldStationComponentManager, smartbox_name: str
    ) -> list:
        smartbox_ports = [False] * PasdData.NUMBER_OF_SMARTBOX_PORTS
        for antenna_smartbox_name, antennas_smartbox_port in list(
            self._antenna_mapping["antennaMapping"].values()
        ):
            if antenna_smartbox_name == smartbox_name:
                smartbox_ports[antennas_smartbox_port - 1] = True
        return smartbox_ports

    def _get_fndh_ports_with_smartboxes(self: FieldStationComponentManager) -> list:
        fndh_ports = [False] * PasdData.NUMBER_OF_FNDH_PORTS
        for fndh_port in list(self._smartbox_mapping["smartboxMapping"].values()):
            fndh_ports[fndh_port - 1] = True

        return fndh_ports

    @check_communicating
    def turn_on_antenna(
        self: FieldStationComponentManager,
        antenna_name: str,
        task_callback: Optional[Callable] = None,
    ) -> tuple[TaskStatus, str]:
        """
        Turn on an antenna.

        The Field station knows what ports need to be
        turned on and what fndh and smartboxes it is connected to.

        :param antenna_name: (one-based) number of the Antenna to turn on.
        :param task_callback: callback to be called when the status of
            the command changes

        :return: the task status and a human-readable status message
        """
        return self.submit_task(
            self._turn_on_antenna,  # type: ignore[arg-type]
            args=[
                antenna_name,
            ],
            task_callback=task_callback,
            is_cmd_allowed=functools.partial(
                self._field_station_mapping_loaded, "PowerOnAntenna"
            ),
        )

    # All the if(task_callbacks) artificially extend the complexity.
    def _turn_on_antenna(  # noqa: C901, pylint: disable=too-many-branches
        self: FieldStationComponentManager,
        antenna_name: str,
        ignore_mask: bool = False,
        task_callback: Optional[Callable] = None,
        task_abort_event: Optional[threading.Event] = None,
    ) -> TaskStatus:
        assert self._fndh_proxy._proxy is not None
        if not ignore_mask and (self._antenna_mask["antennaMask"][antenna_name]):
            msg = (
                f"Antenna number {antenna_name} is masked, call "
                "with ignore_mask=True to ignore"
            )
            self.logger.error(msg)
            if task_callback:
                task_callback(status=TaskStatus.REJECTED, result=msg)
            return TaskStatus.REJECTED

        if ignore_mask:
            self.logger.warning("Turning on masked antenna")
        smartbox_name, smartbox_port = self._antenna_mapping["antennaMapping"][
            antenna_name
        ]
        try:
            smartbox_trl = self._smartbox_trl_name_map.inverse[smartbox_name]
            smartbox_proxy = self._smartbox_proxys[smartbox_trl]
        except IndexError:
            msg = (
                f"Tried to turn on antenna {antenna_name}, this is mapped to "
                f"smartbox {smartbox_name}, port {smartbox_port}. However this smartbox"
                " device is not deployed"
            )
            self.logger.error(msg)
            if task_callback:
                task_callback(status=TaskStatus.REJECTED, result=msg)
            return TaskStatus.REJECTED
        fndh_port = self._smartbox_mapping["smartboxMapping"][smartbox_name]

        result = None
        if task_callback:
            task_callback(status=TaskStatus.IN_PROGRESS)

        if not self._fndh_proxy._proxy.PortsPowerSensed[fndh_port]:
            result, _ = self._fndh_proxy._proxy.PowerOnPort(fndh_port)

        assert smartbox_proxy._proxy is not None

        if not smartbox_proxy._proxy.PortsPowerSensed[smartbox_port - 1]:
            if result is None or result[0] in [
                ResultCode.OK,
                ResultCode.STARTED,
                ResultCode.QUEUED,
            ]:
                result, _ = smartbox_proxy._proxy.PowerOnPort(smartbox_port)
        if result is None:
            if task_callback:
                task_callback(
                    status=TaskStatus.COMPLETED,
                    result=f"antenna {antenna_name} was already on.",
                )
            return TaskStatus.COMPLETED
        if result[0] in [
            ResultCode.OK,
            ResultCode.STARTED,
            ResultCode.QUEUED,
        ]:
            if task_callback:
                task_callback(
                    status=TaskStatus.COMPLETED,
                    result=f"turn on antenna {antenna_name} success.",
                )
            return TaskStatus.COMPLETED
        if task_callback:
            task_callback(status=TaskStatus.FAILED)

        return TaskStatus.FAILED

    @check_communicating
    def turn_off_antenna(
        self: FieldStationComponentManager,
        antenna_name: str,
        task_callback: Optional[Callable] = None,
    ) -> tuple[TaskStatus, str]:
        """
        Turn off an antenna.

        The Field station knows what ports need to be
        turned on and what fndh and smartboxes it is connected to.

        :param antenna_name: (one-based) number of the TPM to turn on.
        :param task_callback: callback to be called when the status of
            the command changes

        :return: the task status and a human-readable status message
        """
        return self.submit_task(
            self._turn_off_antenna,  # type: ignore[arg-type]
            args=[
                antenna_name,
            ],
            task_callback=task_callback,
            is_cmd_allowed=functools.partial(
                self._field_station_mapping_loaded, "PowerOffAntenna"
            ),
        )

    # All the if(task_callbacks) artificially extend the complexity.
    def _turn_off_antenna(  # noqa: C901
        self: FieldStationComponentManager,
        antenna_name: str,
        ignore_mask: bool = False,
        task_callback: Optional[Callable] = None,
        task_abort_event: Optional[threading.Event] = None,
    ) -> TaskStatus:
        assert self._fndh_proxy._proxy is not None
        if not ignore_mask and self._antenna_mask["antennaMask"][antenna_name]:
            msg = (
                f"Antenna number {antenna_name} is masked, call "
                "with ignore_mask=True to ignore"
            )
            self.logger.error(msg)
            if task_callback:
                task_callback(status=TaskStatus.REJECTED, result=msg)
            return TaskStatus.REJECTED

        if ignore_mask:
            self.logger.warning("Turning off masked antenna")

        smartbox_name, smartbox_port = self._antenna_mapping["antennaMapping"][
            antenna_name
        ]
        try:
            smartbox_trl = self._smartbox_trl_name_map.inverse[smartbox_name]
            smartbox_proxy = self._smartbox_proxys[smartbox_trl]
        except IndexError:
            msg = (
                f"Tried to turn off antenna {antenna_name}, this is mapped to "
                f"smartbox {smartbox_name}, port {smartbox_port}. However this smartbox"
                " device is not deployed"
            )
            self.logger.error(msg)
            if task_callback:
                task_callback(status=TaskStatus.REJECTED, result=msg)
            return TaskStatus.REJECTED
        fndh_port = self._smartbox_mapping["smartboxMapping"][smartbox_name]

        try:
            assert self._fndh_proxy._proxy.PortsPowerSensed[fndh_port - 1]
        except AssertionError:
            msg = (
                f"Tried to turn off antenna {antenna_name}, this is mapped to "
                f"smartbox {smartbox_name}, which is on fndh port {fndh_port}."
                " However this port is not powered on."
            )
            self.logger.warning(msg)
            if task_callback:
                task_callback(status=TaskStatus.REJECTED, result=msg)
            return TaskStatus.REJECTED

        if task_callback:
            task_callback(status=TaskStatus.IN_PROGRESS)

        assert smartbox_proxy._proxy is not None
        result, _ = smartbox_proxy._proxy.PowerOffPort(smartbox_port)

        if result[0] in [
            ResultCode.OK,
            ResultCode.STARTED,
            ResultCode.QUEUED,
        ]:
            if task_callback:
                task_callback(
                    status=TaskStatus.COMPLETED,
                    result=f"turn off antenna {antenna_name} success.",
                )
            return TaskStatus.COMPLETED
        if task_callback:
            task_callback(status=TaskStatus.FAILED)
        return TaskStatus.FAILED

    def update_antenna_mask(
        self: FieldStationComponentManager,
        task_callback: Optional[Callable] = None,
        **kwargs: Any,
    ) -> tuple[TaskStatus, str]:
        """
        Manually update the antenna mask.

        :param task_callback: callback to be called when the status of
            the command changes
        :param kwargs: dict containing masking state for all antennas.

        :return: the task status and a human-readable status message
        """
        return self.submit_task(
            self._update_antenna_mask,  # type: ignore[arg-type]
            kwargs=kwargs,
            task_callback=task_callback,
        )

    def _update_antenna_mask(
        self: FieldStationComponentManager,
        task_callback: Optional[Callable] = None,
        task_abort_event: Optional[threading.Event] = None,
        **kwargs: Any,
    ) -> None:
        if task_callback:
            task_callback(status=TaskStatus.IN_PROGRESS)
        all_masked = True

        antenna_mask = kwargs["antennaMask"]
        for antenna_name, masking_state in antenna_mask.items():
            if antenna_name is not None and masking_state is not None:
                self._antenna_mask["antennaMask"][antenna_name] = masking_state
                if not masking_state:
                    all_masked = False
        self._all_masked = all_masked
        if task_callback:
            task_callback(status=TaskStatus.COMPLETED)

    def update_antenna_mapping(
        self: FieldStationComponentManager,
        task_callback: Optional[Callable] = None,
        **kwargs: Any,
    ) -> tuple[TaskStatus, str]:
        """
        Manually update the antenna mapping.

        :param task_callback: callback to be called when the status of
            the command changes
        :param kwargs: dict containing mapping for all antennas.

        :return: the task status and a human-readable status message
        """
        return self.submit_task(
            self._update_antenna_mapping,  # type: ignore[arg-type]
            kwargs=kwargs,
            task_callback=task_callback,
        )

    def _update_antenna_mapping(
        self: FieldStationComponentManager,
        task_callback: Optional[Callable] = None,
        task_abort_event: Optional[threading.Event] = None,
        **kwargs: Any,
    ) -> None:
        if task_callback:
            task_callback(status=TaskStatus.IN_PROGRESS)

        antenna_mapping = kwargs["antennaMapping"]
        for (
            antenna_name,
            values,
        ) in antenna_mapping.items():
            smartbox_name = values["smartboxID"]
            smartbox_port = values["smartboxPort"]
            if (
                antenna_name is not None
                and smartbox_name is not None
                and smartbox_port is not None
            ):
                if antenna_name in self._antenna_mapping["antennaMapping"]:
                    self._antenna_mapping["antennaMapping"][antenna_name] = (
                        smartbox_name,
                        smartbox_port,
                    )
                else:
                    self.logger.info(f"antenna {antenna_name} not in antenna mapping")

        if task_callback:
            task_callback(status=TaskStatus.COMPLETED)

    def update_smartbox_mapping(
        self: FieldStationComponentManager,
        task_callback: Optional[Callable] = None,
        **kwargs: Any,
    ) -> tuple[TaskStatus, str]:
        """
        Manually update the smartbox mapping.

        :param task_callback: callback to be called when the status of
            the command changes
        :param kwargs: dict containing mapping for all smartboxes.

        :return: the task status and a human-readable status message
        """
        return self.submit_task(
            self._update_smartbox_mapping,  # type: ignore[arg-type]
            kwargs=kwargs,
            task_callback=task_callback,
        )

    def _update_smartbox_mapping(
        self: FieldStationComponentManager,
        task_callback: Optional[Callable] = None,
        task_abort_event: Optional[threading.Event] = None,
        **kwargs: Any,
    ) -> None:
        if task_callback:
            task_callback(status=TaskStatus.IN_PROGRESS)

        smartbox_mapping = kwargs["smartboxMapping"]
        mapping_new = {}
        for smartbox_name, fndh_port in smartbox_mapping.items():
            if smartbox_name is not None and fndh_port is not None:
                mapping_new[smartbox_name] = fndh_port

        self._smartbox_mapping["smartboxMapping"] = mapping_new

        self._on_configuration_change({"smartboxMapping": mapping_new})
        if task_callback:
            task_callback(status=TaskStatus.COMPLETED)

    def configure(
        self: FieldStationComponentManager,
        task_callback: Optional[Callable] = None,
        **kwargs: Any,
    ) -> tuple[TaskStatus, str]:
        """
        Configure the field station.

        Currently this only supports configuring FNDH alarm thresholds.

        :param task_callback: callback to be called when the status of
            the command changes
        :param kwargs: keyword arguments extracted from the JSON string.

        :return: the task status and a human-readable status message
        """
        command_proxy = MccsCommandProxy(self._fndh_name, "Configure", self.logger)
        return command_proxy(json.dumps(kwargs), task_callback=task_callback)

    def load_configuration(
        self: FieldStationComponentManager,
        task_callback: Optional[Callable] = None,
        task_abort_event: Optional[threading.Event] = None,
    ) -> tuple[TaskStatus, str]:
        """
        Submit the LoadConfiguration slow command.

        This method returns immediately after it is submitted for
        execution.

        :param task_callback: Update task state, defaults to None
        :param task_abort_event: Check for abort, defaults to None
        :return: Task status and response message
        """
        return self.submit_task(
            self._load_configuration,
            args=[],
            task_callback=task_callback,
        )

    def load_configuration_uri(
        self: FieldStationComponentManager,
        tm_config_details: Optional[list[str]],
        task_callback: Optional[Callable] = None,
        task_abort_event: Optional[threading.Event] = None,
    ) -> tuple[TaskStatus, str]:
        """
        Submit the LoadConfigurationUri slow command.

        This method returns immediately after it is submitted for
        execution.

        :param tm_config_details: Location of the config in telmodel
        :param task_callback: Update task state, defaults to None
        :param task_abort_event: Check for abort, defaults to None
        :return: Task status and response message
        """
        return self.submit_task(
            self._load_configuration_uri,
            args=[tm_config_details],
            task_callback=task_callback,
        )

    def _load_configuration(
        self: FieldStationComponentManager,
        task_callback: Optional[Callable] = None,
        task_abort_event: Optional[threading.Event] = None,
    ) -> None:
        """
        Get the configuration from the configuration server.

        :param task_callback: Update task state, defaults to None
        :param task_abort_event: Check for abort, defaults to None
        """
        try:
            self.logger.info("Attempting to load data from configuration server.....")
            configuration = self._configuration_client.get_config()
            self.logger.info("Configuration loaded from configuration server")

            # Validate configuration before updating.
            jsonschema.validate(configuration, self.CONFIGURATION_SCHEMA_TELMODEL)

            self._update_mappings(configuration)

        except Exception as e:  # pylint: disable=broad-exception-caught
            self.logger.error(f"Failed to update configuration {repr(e)}.")
            if task_callback is not None:
                task_callback(
                    TaskStatus.FAILED,
                    result="Failed to load configuration.",
                )
        if task_callback is not None:
            task_callback(
                TaskStatus.COMPLETED,
                result="Configuration has been retreived successfully.",
            )

    def _find_by_key(
        self: FieldStationComponentManager, data: dict, target: str
    ) -> Optional[dict]:
        """
        Traverse nested dictionary, yield next value for given target.

        :param data: generic nested dictionary to traverse through.
        :param target: key to find the next value of.

        :return: the value for given key.
        """
        for key, value in data.items():
            if key == target:
                return value
            if isinstance(value, dict):
                item = self._find_by_key(value, target)
                if item is not None:
                    return item
        return None

    def _load_configuration_uri(
        self: FieldStationComponentManager,
        tm_config_details: list[str],
        task_callback: Optional[Callable] = None,
        task_abort_event: Optional[threading.Event] = None,
    ) -> None:
        """
        Get the configuration from the configuration server.

        :param tm_config_details: Location of the config in telmodel
        :param task_callback: Update task state, defaults to None
        :param task_abort_event: Check for abort, defaults to None

        :raises ValueError: If the station name key cant be found.
        """
        try:
            config_uri = tm_config_details[0]
            config_filepath = tm_config_details[1]
            station_name = tm_config_details[2]

            tmdata = TMData([config_uri])
            full_dict = tmdata[config_filepath].get_dict()

            configuration = self._find_by_key(full_dict, str(station_name))

            if configuration is None:
                raise ValueError("Key not found in config")

            # Validate configuration before updating.
            jsonschema.validate(configuration, self.CONFIGURATION_SCHEMA_TELMODEL)

            self._update_mappings(configuration)

        except Exception as e:  # pylint: disable=broad-exception-caught
            self.logger.error(f"Failed to update configuration from URI {repr(e)}.")
            if task_callback is not None:
                task_callback(
                    TaskStatus.FAILED,
                    result="Failed to load configuration from URI.",
                )
        if task_callback is not None:
            task_callback(
                TaskStatus.COMPLETED,
                result="Configuration has been retreived successfully.",
            )

    def _field_station_mapping_loaded(
        self: FieldStationComponentManager, command_name: str
    ) -> bool:
        """
        Return true if fieldstation has loaded mapping.

        :param command_name: the name of the command that requires this check
            for logging purposes only.

        :return: True if complete fieldStation mapping is loaded
        """
        if not all(
            [
                self._antenna_mapping,
                self._antenna_mask,
                self._smartbox_mapping,
            ]
        ):
            self.logger.warning(
                f"Incomplete mapping present, unable to execute command {command_name}"
            )
            return False
        return True<|MERGE_RESOLUTION|>--- conflicted
+++ resolved
@@ -142,34 +142,17 @@
         if _smartbox_proxys:
             self._smartbox_proxys = _smartbox_proxys
         else:
-<<<<<<< HEAD
-            for smartbox_name in smartbox_names:
-                self._smartbox_power_state.append(PowerState.UNKNOWN)
-                self._smartbox_proxys.append(
-                    DeviceComponentManager(
-                        smartbox_name,
-                        logger,
-                        functools.partial(
-                            self._device_communication_state_changed, smartbox_name
-                        ),
-                        functools.partial(
-                            self._component_state_callback, device_name=smartbox_name
-                        ),
-                    )
-=======
             for smartbox_trl in smartbox_names:
                 self._smartbox_power_state[smartbox_trl] = PowerState.UNKNOWN
                 self._smartbox_proxys[smartbox_trl] = DeviceComponentManager(
                     smartbox_trl,
                     logger,
-                    max_workers,
                     functools.partial(
                         self._device_communication_state_changed, smartbox_trl
                     ),
                     functools.partial(
                         self._component_state_callback, device_name=smartbox_trl
                     ),
->>>>>>> 6a147fd7
                 )
 
         # initialise the power
