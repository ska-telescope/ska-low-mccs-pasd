#  -*- coding: utf-8 -*
#
# This file is part of the SKA Low MCCS project
#
#
# Distributed under the terms of the BSD 3-clause new license.
# See LICENSE for more info.
"""This module implements the component management for FieldStation."""
from __future__ import annotations

import functools
import importlib.resources
import json
import logging
import re
import threading
import time
from typing import Any, Callable, Final, Optional

import jsonschema
import tango
from bidict import bidict
from ska_control_model import CommunicationStatus, PowerState, TaskStatus
from ska_low_mccs_common.component import DeviceComponentManager
from ska_low_mccs_common.component.command_proxy import (
    MccsCommandProxy,
    MccsCompositeCommandProxy,
)
from ska_tango_base.base import check_communicating
from ska_tango_base.commands import ResultCode
from ska_tango_base.executor import TaskExecutorComponentManager
from ska_telmodel.data import TMData  # type: ignore

from ska_low_mccs_pasd.pasd_data import PasdData

from ..reference_data_store.pasd_config_client_server import PasdConfigurationClient

__all__ = ["FieldStationComponentManager"]


# pylint: disable=too-many-instance-attributes,  too-many-lines, abstract-method
class FieldStationComponentManager(TaskExecutorComponentManager):
    """A component manager for MccsFieldStation."""

    FIELDSTATION_ON_COMMAND_TIMEOUT = 600  # seconds
    CONFIGURATION_SCHEMA: Final = json.loads(
        importlib.resources.read_text(
            "ska_low_mccs_pasd.field_station.schemas",
            "MccsFieldStation_Updateconfiguration.json",
        )
    )
    CONFIGURATION_SCHEMA_TELMODEL: Final = json.loads(
        importlib.resources.read_text(
            "ska_low_mccs_pasd.field_station.schemas",
            "MccsFieldStation_UpdateConfiguration_Telmodel.json",
        )
    )

    # pylint: disable=too-many-arguments, too-many-locals
    def __init__(
        self: FieldStationComponentManager,
        logger: logging.Logger,
        configuration_host: str,
        configuration_port: int,
        configuration_timeout: int,
        station_name: str,
        fndh_name: str,
        smartbox_names: list[str],
        tm_config_details: Optional[list[str]],
        communication_state_callback: Callable[..., None],
        component_state_changed: Callable[..., None],
        configuration_change_callback: Callable[..., None],
        _fndh_proxy: Optional[DeviceComponentManager] = None,
        _smartbox_proxys: Optional[dict[str, DeviceComponentManager]] = None,
    ) -> None:
        """
        Initialise a new instance.

        :param logger: a logger for this object to use
        :param configuration_host: the name of the service used to connect
            to the configuration host.
        :param configuration_port: the port to connect to the configuration
            host.
        :param configuration_timeout: the max time to wait before
            giving up on a connection.
        :param station_name: the station name.
        :param fndh_name: the name of the fndh this field station
            encompasses
        :param smartbox_names: the names of the smartboxes this field station
            encompasses
        :param tm_config_details: default location and filepath of the
            config in telmodel
        :param communication_state_callback: callback to be
            called when the status of the communications channel between
            the component manager and its component changes
        :param component_state_changed: callback to be
            called when the component state changes
        :param configuration_change_callback: callback to be
            called when configuration changes.
        :param _fndh_proxy: a injected fndh proxy for purposes of testing only.
        :param _smartbox_proxys: injected smartbox proxys for purposes of testing only.
        """
        self._on_configuration_change = configuration_change_callback
        self._communication_state_callback: Callable[..., None]
        self._component_state_callback: Callable[..., None]
        self.outsideTemperature: Optional[float] = None
<<<<<<< HEAD
        self._antenna_mapping: dict[str, list[int]] = {}
        self._antenna_mask: list[bool] = []
        self._antenna_mask_telmodel: dict = {}
        self._smartbox_mapping: dict[str, int] = {}
        self._power_state: Optional[PowerState] = None
        self._power_state_lock = threading.RLock()
=======
        self._antenna_mapping: dict = {}
        self._all_masked = False
        self._antenna_mask: dict = {}
        self._smartbox_mapping: dict = {}
>>>>>>> 76ad2268

        self.fndh_port_states: list[Optional[bool]] = [
            None
        ] * PasdData.NUMBER_OF_FNDH_PORTS
        self._configuration_client = PasdConfigurationClient(
            configuration_host,
            configuration_port,
            station_name,
        )
        self.fndh_port_change = threading.Event()
        self.antenna_powers_changed = threading.Event()
        self.smartbox_power_change = threading.Event()

        self.has_antenna = False
        super().__init__(
            logger,
            communication_state_callback,
            component_state_changed,
        )
        self._communication_states = {
            fqdn: CommunicationStatus.DISABLED
            for fqdn in [fndh_name] + list(smartbox_names)
        }

        self._fndh_name = fndh_name
        self._fndh_proxy = _fndh_proxy or DeviceComponentManager(
            fndh_name,
            logger,
            functools.partial(self._device_communication_state_changed, fndh_name),
            functools.partial(self._component_state_callback, device_name=fndh_name),
        )
<<<<<<< HEAD
        self._smartbox_power_state: list[PowerState] = []
        self._smartbox_proxys: list[DeviceComponentManager] = []
        self._smartbox_trls = smartbox_names
        smartbox_count = 0
        self._smartbox_name_number_map: dict[str, int] = {}
=======
        self._smartbox_power_state = {}
        self._smartbox_proxys = {}
        self._smartbox_trl_name_map: bidict = bidict()
>>>>>>> 76ad2268
        if _smartbox_proxys:
            self._smartbox_proxys = _smartbox_proxys
        else:
            for smartbox_trl in smartbox_names:
                self._smartbox_power_state[smartbox_trl] = PowerState.UNKNOWN
                self._smartbox_proxys[smartbox_trl] = DeviceComponentManager(
                    smartbox_trl,
                    logger,
                    functools.partial(
                        self._device_communication_state_changed, smartbox_trl
                    ),
                    functools.partial(
                        self._component_state_callback, device_name=smartbox_trl
                    ),
                )

        # initialise the power
        self.antenna_powers: dict[str, PowerState] = {}

        self.logger = logger
        self.station_name = station_name

        if tm_config_details:
            self._load_configuration_uri(tm_config_details)
        else:
            self._load_configuration()

    def _update_mappings(
        self: FieldStationComponentManager,
        reference_data: dict[str, Any],
    ) -> None:
        """
        Update the internal maps from the reference data.

        This method is used to load validated data from the reference source
        and update the internal mappings.

        :param reference_data: the single source of truth for the
            field station port mapping information.
        """
        antenna_masks: dict = {}
        antenna_mapping: dict[str, tuple[str, int]] = {}
        smartbox_mappings: dict = {}

        all_masked = True

        for antenna_name, antenna_config in reference_data["antennas"].items():
            smartbox_name = antenna_config["smartbox"]
            smartbox_port = antenna_config["smartbox_port"]
            masked_state = antenna_config.get("masked") or False
            self.antenna_powers[antenna_name] = PowerState.UNKNOWN

            antenna_mapping[antenna_name] = (smartbox_name, smartbox_port)

            if not masked_state:
                all_masked = False

            antenna_masks[antenna_name] = masked_state

        for smartbox_name, smartbox_config in reference_data["pasd"][
            "smartboxes"
        ].items():
            smartbox_mappings[smartbox_name] = smartbox_config["fndh_port"]

        self._all_masked = all_masked

        self._antenna_mask = {"antennaMask": antenna_masks}
        self._smartbox_mapping = {"smartboxMapping": smartbox_mappings}
        self._antenna_mapping = {"antennaMapping": antenna_mapping}

        self.logger.info("Configuration has been successfully updated.")
        self._on_configuration_change(self._smartbox_mapping)

        if self._antenna_mapping:
            self.has_antenna = True

        try:
            self._update_smartbox_mask()
        except ConnectionError:
            self.logger.info(
                "Tried to update smartbox port mask on smartboxes, "
                "however connection is not established. "
                "Will try again when connection established."
            )

    @check_communicating
    def _update_smartbox_mask(self: FieldStationComponentManager) -> None:
        """Update the mask on the smartboxe for their ports."""
        for smartbox_no, smartbox_proxy in enumerate(self._smartbox_proxys, start=1):
            assert smartbox_proxy._proxy is not None
            port_mask = self._get_smartbox_port_mask(smartbox_no)
            smartbox_proxy._proxy.portMask = port_mask

    def start_communicating(self: FieldStationComponentManager) -> None:
        """Establish communication."""
        if self._communication_state == CommunicationStatus.ESTABLISHED:
            return

        if self._communication_state == CommunicationStatus.DISABLED:
            self._update_communication_state(CommunicationStatus.NOT_ESTABLISHED)

        self._fndh_proxy.start_communicating()
        for smartbox_trl, proxy in self._smartbox_proxys.items():
            proxy.start_communicating()
            smartbox_name = re.findall("sb[0-9]+", smartbox_trl)[0]
            self._smartbox_trl_name_map[smartbox_trl] = smartbox_name

    def stop_communicating(self: FieldStationComponentManager) -> None:
        """Break off communication with the PasdData."""
        self._fndh_proxy.stop_communicating()
        for proxy in self._smartbox_proxys.values():
            proxy.stop_communicating()

        if self.communication_state == CommunicationStatus.DISABLED:
            return
        self._update_communication_state(CommunicationStatus.DISABLED)

    def subscribe_to_attribute(
        self: FieldStationComponentManager,
        fqdn: str,
        attribute_name: str,
        callback: Callable,
        task_callback: Optional[Callable] = None,
    ) -> tuple[TaskStatus, str]:
        """
        Subscribe to an attribute on a device.

        :param fqdn: The device to subscribe too.
        :param attribute_name: the name of the attribute to subscribe to.
        :param callback: a callback to call on change.
        :param task_callback: Update task state, defaults to None

        :return: a result code and a unique_id or message.
        """
        return self.submit_task(
            self._subscribe_to_attribute,  # type: ignore[arg-type]
            args=[fqdn, attribute_name, callback],
            task_callback=task_callback,
        )

    def _subscribe_to_attribute(
        self: FieldStationComponentManager,
        fqdn: str,
        attribute_name: str,
        callback: Callable,
        task_callback: Optional[Callable] = None,
        task_abort_event: Optional[threading.Event] = None,
    ) -> None:
        proxy_object = None
        if fqdn == self._fndh_name:
            proxy_object = self._fndh_proxy
        elif fqdn in self._smartbox_proxys:
            proxy_object = self._smartbox_proxys[fqdn]

        if (
            proxy_object is not None
            and proxy_object._proxy is not None
            and attribute_name.lower()
            not in proxy_object._proxy._change_event_callbacks.keys()
        ):
            try:
                proxy_object._proxy.add_change_event_callback(
                    attribute_name,
                    callback,
                    stateless=True,
                )
                self.logger.info(f"subscribed to {fqdn} {attribute_name}")

            except Exception:  # pylint: disable=broad-except
                self.logger.error(
                    f"Failed to make subscription to {fqdn} {attribute_name}"
                )

    def _on_field_conditions_change(
        self: FieldStationComponentManager,
        event_name: str,
        event_value: Any,
        event_quality: tango.AttrQuality,
    ) -> None:
        match event_name.lower():
            case "outsidetemperature":
                if event_quality == tango.AttrQuality.ATTR_VALID:
                    assert isinstance(event_value, float)
                    self.outsideTemperature = event_value
                    self._component_state_callback(
                        outsidetemperature=self.outsideTemperature
                    )
            case _:
                self.logger.error(f"Attribute name {event_name} Unknown")

    def _on_port_power_change(
        self: FieldStationComponentManager,
        smartbox_trl: str,
        event_name: str,
        event_value: list[bool] | None,
        event_quality: tango.AttrQuality,
    ) -> None:
        if event_value is None:
            self.logger.info(
                "Discarding empty port power changed event for smartbox {smartbox_name}"
            )
            return
        if smartbox_trl not in self._smartbox_trl_name_map.keys():
            self.logger.error(
                f"An unrecognised smartbox {smartbox_trl} "
                "had a change in its port powers"
            )
            return
        assert event_name.lower() == "portspowersensed"
        port_powers = [PowerState.UNKNOWN] * PasdData.NUMBER_OF_SMARTBOX_PORTS

        for i, value in enumerate(event_value):
            if value:
                port_powers[i] = PowerState.ON
            else:
                port_powers[i] = PowerState.OFF

        number_of_antenna_powers_updated = 0
        smartbox_name = self._smartbox_trl_name_map[smartbox_trl]
        for antenna_name, (
            antennas_smartbox_name,
            smartbox_port,
        ) in self._antenna_mapping["antennaMapping"].items():
            if antennas_smartbox_name == smartbox_name:
                if antenna_name in self.antenna_powers:
                    port_index = smartbox_port - 1
                    if 0 <= port_index < len(port_powers):
                        self.antenna_powers[antenna_name] = port_powers[port_index]
                        number_of_antenna_powers_updated += 1
                        if (
                            number_of_antenna_powers_updated
                            == PasdData.NUMBER_OF_SMARTBOX_PORTS
                        ):
                            # Max 12 antenna per smartbox. Therefore break.
                            break
                    else:
                        self.logger.warning(
                            "Warning: Invalid smartbox port index"
                            f"for antenna {antenna_name}"
                        )
                else:
                    self.logger.warning(
                        f"Warning: Antenna {antenna_name} not "
                        "found in antenna powers"
                    )
        self.antenna_powers_changed.set()
        self._component_state_callback(antenna_powers=self.antenna_powers)
        self._evaluate_power_state()

    def _on_fndh_port_change(
        self: FieldStationComponentManager,
        event_name: str,
        event_value: list[Optional[bool]],
        event_quality: tango.AttrQuality,
    ) -> None:
        """
        Handle change in fndh port powers.

        :param event_name: name of the event; will always be
            "portspowersensed" for this callback
        :param event_value: the new attribute value
        :param event_quality: the quality of the change event
        """
        assert event_name.lower() == "portspowersensed"
        self.fndh_port_states = event_value
        self.fndh_port_change.set()

    def smartbox_state_change(
        self: FieldStationComponentManager, smartbox_trl: str, power: PowerState
    ) -> None:
        """
        Register a state change for a smartbox.

        :param smartbox_trl: the name of the smartbox with a state change
        :param power: the power state of the smartbox.
        """
        self._smartbox_power_state[smartbox_trl] = power
        self.smartbox_power_change.set()
        self._evaluate_power_state()

    def _device_communication_state_changed(
        self: FieldStationComponentManager,
        fqdn: str,
        communication_state: CommunicationStatus,
    ) -> None:
        if communication_state == CommunicationStatus.ESTABLISHED:
            try:
                match fqdn:
                    case self._fndh_name:
                        self.subscribe_to_attribute(
                            fqdn, "OutsideTemperature", self._on_field_conditions_change
                        )
                        self.subscribe_to_attribute(
                            fqdn, "PortsPowerSensed", self._on_fndh_port_change
                        )
                    case _:
                        self.subscribe_to_attribute(
                            fqdn,
                            "PortsPowerSensed",
                            functools.partial(self._on_port_power_change, fqdn),
                        )

            except Exception as e:  # pylint: disable=broad-exception-caught
                self.logger.error(f"failed to subscribe to {fqdn}: {e}")
        self._communication_states[fqdn] = communication_state
        self.logger.debug(
            f"device {fqdn} changed communcation state to {communication_state.name}"
        )
        if not self.has_antenna:
            self.logger.info("FieldStation has no antenna, Transitioning to `ON` ...")
            self._component_state_callback(power=PowerState.ON)

        if CommunicationStatus.DISABLED in self._communication_states.values():
            self._update_communication_state(CommunicationStatus.NOT_ESTABLISHED)
        elif CommunicationStatus.NOT_ESTABLISHED in self._communication_states.values():
            self._update_communication_state(CommunicationStatus.NOT_ESTABLISHED)
        else:
            self._update_communication_state(CommunicationStatus.ESTABLISHED)
            self._update_smartbox_mask()

    def on(
        self: FieldStationComponentManager, task_callback: Optional[Callable] = None
    ) -> tuple[TaskStatus, str]:
        """
        Turn on the FieldStation.

        Turning on the FieldStation will distribute power
        to all antennas that make up that FieldStation.

        :param task_callback: Update task state, defaults to None

        :return: a result code and a unique_id or message.
        """
        return self.submit_task(
            self._on,
            args=[],
            task_callback=task_callback,
            is_cmd_allowed=functools.partial(self._field_station_mapping_loaded, "On"),
        )

    def _on(  # noqa: C901
        self: FieldStationComponentManager,
        task_callback: Callable,
        ignore_mask: bool = False,
        task_abort_event: Optional[threading.Event] = None,
    ) -> None:
<<<<<<< HEAD
        task_callback(status=TaskStatus.IN_PROGRESS)
        failure_log = ""
=======
        if not ignore_mask and self._all_masked:
            msg = (
                "Antennas in this station are masked, "
                "call with ignore_mask=True to ignore"
            )
            self.logger.error(msg)
            if task_callback:
                task_callback(status=TaskStatus.REJECTED, result=msg)
            return
        if task_callback:
            task_callback(status=TaskStatus.IN_PROGRESS)
>>>>>>> 76ad2268

        try:
            # Wait for the smartbox to change state
            timeout = self.FIELDSTATION_ON_COMMAND_TIMEOUT
            fndh_result, time_left = self._power_fndh_ports(PowerState.ON, timeout)
            if fndh_result == ResultCode.OK:
                smartbox_on_commands = MccsCompositeCommandProxy(
                    task_callback, self.logger
                )
                for smartbox_trl in self._smartbox_trls:
                    smartbox_on_commands += MccsCommandProxy(
                        smartbox_trl, "On", self.logger
                    )
                smartbox_on_commands(timeout=time_left)

        except TimeoutError as e:
            failure_log = f"Timeout when turning station on {e}, "

        except Exception as e:  # pylint: disable=broad-exception-caught
            failure_log = f"Unhandled error when turning station on {e}, "

        if failure_log:
            self.logger.error(f"Failure in the `ON` command -> {failure_log}")
            task_callback(
                status=TaskStatus.FAILED,
                result="Didn't turn on all unmasked antennas.",
            )
            return

<<<<<<< HEAD
        self.logger.info("All unmasked antennas turned on.")
        task_callback(
            status=TaskStatus.COMPLETED,
            result="All unmasked antennas turned on.",
        )

    def standby(
        self: FieldStationComponentManager, task_callback: Optional[Callable] = None
    ) -> tuple[TaskStatus, str]:
=======
    def _get_desired_smartbox_powers(
        self: FieldStationComponentManager,
        desired_fndh_port_powers: list[bool | None],
    ) -> dict[str, bool | None]:
        desired_smartbox_power: dict[str, bool | None] = {}
        for smartbox_trl, smartbox_proxy in self._smartbox_proxys.items():
            assert smartbox_proxy._proxy is not None
            fndh_port = json.loads(smartbox_proxy._proxy.fndhPort)
            if fndh_port is None:
                self.logger.error(
                    "Unable to determine the smartbox desired power! "
                    f"smartbox {smartbox_proxy._name} does not know its fndh port"
                )
                raise ValueError("Smartbox attribute fndhPort has non integer value.")
            smartbox_name = self._smartbox_trl_name_map[smartbox_trl]
            desired_smartbox_power[smartbox_name] = desired_fndh_port_powers[
                fndh_port - 1
            ]
        return desired_smartbox_power

    def turn_on_unmasked_smartbox_ports(
        self: FieldStationComponentManager, masked_smartbox_ports: dict[str, list]
    ) -> list[ResultCode]:
>>>>>>> 76ad2268
        """
        Turn the FieldStation to Standby.

        Turning the FieldStation to Standby will turn on all smartboxes,
        but leave their ports turned off.

<<<<<<< HEAD
        :param task_callback: Update task state, defaults to None
=======
        :returns: a list containing the Resultcode of each `ON` command.
        """
        results = []
        masked_ports = []
        for smartbox_trl, smartbox in self._smartbox_proxys.items():
            assert smartbox._proxy
            desired_smartbox_port_powers: list[bool | None] = [
                True
            ] * PasdData.NUMBER_OF_SMARTBOX_PORTS
            smartbox_name = self._smartbox_trl_name_map[smartbox_trl]
            masked_ports = masked_smartbox_ports.get(smartbox_name, [])
            for masked_port in masked_ports:
                desired_smartbox_port_powers[masked_port - 1] = None
            json_argument = json.dumps(
                {
                    "port_powers": desired_smartbox_port_powers,
                    "stay_on_when_offline": True,
                }
            )
            result, _ = smartbox._proxy.SetPortPowers(json_argument)
            results += result
        return results
>>>>>>> 76ad2268

        :return: a result code and a unique_id or message.
        """
        return self.submit_task(
            self._standby,
            args=[],
            task_callback=task_callback,
            is_cmd_allowed=functools.partial(
                self._field_station_mapping_loaded, "Standby"
            ),
        )

    def _standby(  # noqa: C901
        self: FieldStationComponentManager,
        task_callback: Callable,
        task_abort_event: Optional[threading.Event] = None,
    ) -> None:
        task_callback(status=TaskStatus.IN_PROGRESS)

        failure_log = ""

        try:
            # Wait for the smartbox to change state
            timeout = self.FIELDSTATION_ON_COMMAND_TIMEOUT
            fndh_result, time_left = self._power_fndh_ports(PowerState.ON, timeout)
            if fndh_result == ResultCode.OK:
                smartbox_on_commands = MccsCompositeCommandProxy(
                    task_callback, self.logger
                )
                for smartbox_trl in self._smartbox_trls:
                    smartbox_on_commands += MccsCommandProxy(
                        smartbox_trl, "Standby", self.logger
                    )
                smartbox_on_commands(timeout=time_left)

        except TimeoutError as e:
            failure_log = f"Timeout when turning station standby {e}, "

        except Exception as e:  # pylint: disable=broad-exception-caught
            failure_log = f"Unhandled error when turning station standby {e}, "

        if failure_log:
            self.logger.error(f"Failure in the `STANDBY` command -> {failure_log}")
            task_callback(
                status=TaskStatus.FAILED,
                result="Didn't turn on all FNDH ports.",
            )
            return

        self.logger.info("All FNDH ports turned on. All Smartbox ports turn off.")
        task_callback(
            status=TaskStatus.COMPLETED,
            result="All FNDH ports turned on. All Smartbox ports turn off.",
        )

    def _power_fndh_ports(
        self: FieldStationComponentManager,
        power: PowerState,
        timeout: int,
    ) -> tuple[ResultCode, int]:
        assert self._fndh_proxy._proxy
<<<<<<< HEAD
=======
        masked_smartbox_ports: dict[str, list] = self._get_masked_smartbox_ports()
        masked_fndh_ports: list = self._get_masked_fndh_ports(masked_smartbox_ports)
>>>>>>> 76ad2268

        desired_fndh_port_powers: list[bool | None] = [
            power == PowerState.ON
        ] * PasdData.NUMBER_OF_FNDH_PORTS

<<<<<<< HEAD
        # We only want to turn ON ports with smartboxes, but we do want to turn OFF
        # ports without smartboxes.
        for fndh_port, fndh_port_state in enumerate(
            self._get_fndh_ports_with_smartboxes()
        ):
            if fndh_port_state is False:
                desired_fndh_port_powers[fndh_port] = False
=======
        desired_smartbox_power: dict = self._get_desired_smartbox_powers(
            desired_fndh_port_powers
        )
>>>>>>> 76ad2268
        json_argument = json.dumps(
            {
                "port_powers": desired_fndh_port_powers,
                "stay_on_when_offline": True,
            }
        )
        [set_fndh_port_powers_result], _ = self._fndh_proxy._proxy.SetPortPowers(
            json_argument
        )
        if set_fndh_port_powers_result == ResultCode.QUEUED:
            t1 = time.time()
            self.logger.info(
                f"waiting on fndh ports to change in {timeout} seconds ..."
            )
            self.wait_for_fndh_port(desired_fndh_port_powers, timeout)

            t2 = time.time()
            time_taken = int(t2 - t1)
            timeout -= time_taken

<<<<<<< HEAD
            return ResultCode.OK, timeout
        return ResultCode.FAILED, timeout
=======
            self.logger.info(
                f"waiting on smartboxes to change state in {timeout} seconds ..."
            )

            self.wait_for_smartbox_device_state(desired_smartbox_power, timeout)
            t3 = time.time()
            time_taken = int(t3 - t2)
            timeout -= time_taken

            # Now the smartbox are all on we can turn on the ports
            # with unmasked antenna
            results = self.turn_on_unmasked_smartbox_ports(masked_smartbox_ports)
            if all(result == ResultCode.QUEUED for result in results):
                self.logger.info(
                    f"waiting on antenna to change state in {timeout} seconds ..."
                )
                desired_antenna_powers = self._calculate_desired_antenna_powers(
                    masked_smartbox_ports, PowerState.ON
                )
                self.wait_for_antenna_powers(desired_antenna_powers, timeout)
                t4 = time.time()
                time_taken = int(t4 - t3)
                timeout -= time_taken
                self.logger.info(
                    "All unmasked antenna have been turned on with"
                    f" {timeout} seconds left till timeout"
                )
            else:
                failure_log = "Failed to execute `ON` command for smartbox ports, "
        else:
            failure_log = (
                "Turning on all antenna in the station Failed, "
                "Command `fndh_proxy.SetPortPowers` failed, "
            )

        return failure_log

    def _calculate_desired_antenna_powers(
        self: FieldStationComponentManager,
        masked_smartbox_ports: dict[str, list],
        desired_power_state: PowerState,
    ) -> dict[str, Optional[PowerState]]:
        desired_power: dict = {}
        # Set the desired power states for unmasked antenna with a mapping.
        for antenna_name, (smartbox_name, smartbox_port) in self._antenna_mapping[
            "antennaMapping"
        ].items():
            for masked_smartbox_name, masked_ports in masked_smartbox_ports.items():
                if masked_smartbox_name == smartbox_name:
                    if smartbox_port not in masked_ports:
                        desired_power[antenna_name] = desired_power_state
        return desired_power
>>>>>>> 76ad2268

    def wait_for_fndh_port(  # noqa: C901
        self: FieldStationComponentManager, desired: list[Optional[bool]], timeout: int
    ) -> ResultCode:
        """
        Wait for the fndh ports to change state to a desired state.

        :param desired: the desired port powers looks like `[False]*28`
        :param timeout: the maximum time to wait in seconds (s)

        :raises TimeoutError: If the fndh port powers did not match the desired state
            after the timout period
        :return: A ResultCode and a string.
        """

        def _fndh_ports_match_desired(
            current_state: list[Optional[bool]], desired_state: list[Optional[bool]]
        ) -> bool:
            for port_idx, port_state in enumerate(desired_state):
                if port_state is not None:
                    if current_state[port_idx] != port_state:
                        return False
            return True

        # Wait for port to match the desired state, raise Timeout error if
        # not completed in time.
        if not _fndh_ports_match_desired(self.fndh_port_states, desired):
            # Wait for a callback.
            t1 = time.time()
            self.fndh_port_change.wait(timeout)
            t2 = time.time()
            time_waited = t2 - t1
            if (
                self.fndh_port_change.is_set()
                and timeout > 0
                and time_waited <= timeout
            ):
                self.fndh_port_change.clear()
                remaining_time = timeout - int(time_waited)
                return self.wait_for_fndh_port(desired, remaining_time)
            self.logger.error("Timeout waiting for fndh ports to change state.")
            raise TimeoutError("The FndhPorts did not change in time")

<<<<<<< HEAD
        self.logger.info("All FNDH ports reached desired state.")
=======
        self.logger.info("All FNDH turned ON successfully")
        return ResultCode.OK

    def wait_for_smartbox_device_state(  # noqa: C901
        self: FieldStationComponentManager, desired: dict, timeout: int
    ) -> ResultCode:
        """
        Wait for the smartbox devices to change state.

        :param desired: the desired port powers looks like `[False]*24`
        :param timeout: the maximum time to wait in seconds (s)

        :raises TimeoutError: If the smartboxes did not match the desired state
            after the timout period
        :return: A ResultCode and a string.
        """

        def _smartbox_power_as_desired(
            current_state: dict, desired_state: dict
        ) -> bool:
            for port_idx, port_state in desired_state.items():
                if port_state is not None:
                    port_power = PowerState.ON if port_state else PowerState.OFF
                    port_trl = self._smartbox_trl_name_map.inverse[port_idx]
                    if current_state[port_trl] != port_power:
                        return False
            return True

        # Wait for smartboxes to match the desired state, else report failure
        if not _smartbox_power_as_desired(self._smartbox_power_state, desired):
            # Wait for a callback.
            t1 = time.time()
            self.smartbox_power_change.wait(timeout)
            t2 = time.time()
            time_waited = t2 - t1
            if (
                self.smartbox_power_change.is_set()
                and timeout > 0
                and time_waited <= timeout
            ):
                self.smartbox_power_change.clear()
                remaining_time = timeout - int(time_waited)
                return self.wait_for_smartbox_device_state(desired, remaining_time)
            raise TimeoutError(
                "The subservient smartbox devices failed to reach state in time"
            )
        self.logger.info("All smartboxes turned ON successfully")
        return ResultCode.OK

    def wait_for_antenna_powers(  # noqa: C901
        self: FieldStationComponentManager,
        desired_antenna_powers: dict[str, Optional[PowerState]],
        timeout: int,
    ) -> ResultCode:
        """
        Wait for the antennas powers to match the desired states.

        :param desired_antenna_powers: A list containing the desired
            antenna power states. Power state None if antenna is masked.
        :param timeout: the maximum time to wait in seconds (s)

        :raises TimeoutError: If the smartboxes did not match the desired state
            after the timout period.
        :return: A ResultCode and a string.
        """

        def antenna_power_as_desired(
            current_state: dict[str, PowerState],
            desired_antenna_powers: dict[str, Optional[PowerState]],
        ) -> bool:
            for antenna_name, desired_power in desired_antenna_powers.items():
                if desired_power is not None:
                    if current_state[antenna_name] != desired_power:
                        return False
            return True

        # Check the antenna power is as desired.
        if not antenna_power_as_desired(self.antenna_powers, desired_antenna_powers):
            # Wait for a callback.
            t1 = time.time()
            self.antenna_powers_changed.wait(timeout)
            t2 = time.time()
            time_waited = t2 - t1
            if (
                self.antenna_powers_changed.is_set()
                and timeout > 0
                and time_waited <= timeout
            ):
                self.antenna_powers_changed.clear()
                remaining_time = int(timeout - time_waited)
                return self.wait_for_antenna_powers(
                    desired_antenna_powers, remaining_time
                )
            raise TimeoutError("The antenna did not reach the desired states in time")
        self.logger.info("All Antenna turned ON successfully")
>>>>>>> 76ad2268
        return ResultCode.OK

    def off(
        self: FieldStationComponentManager, task_callback: Optional[Callable] = None
    ) -> tuple[TaskStatus, str]:
        """
        Turn off the FieldStation.

        Turning off the FieldStation will cut off power
        to all antennas that make up that FieldStation.

        :param task_callback: Update task state, defaults to None

        :return: a result code and a unique_id or message.
        """
        return self.submit_task(
            self._off,
            args=[],
            task_callback=task_callback,
            is_cmd_allowed=functools.partial(self._field_station_mapping_loaded, "Off"),
        )

    def _off(
        self: FieldStationComponentManager,
        task_callback: Callable,
        task_abort_event: Optional[threading.Event] = None,
    ) -> None:
<<<<<<< HEAD
        task_callback(status=TaskStatus.IN_PROGRESS)

        failure_log = ""

        try:
            # Wait for the smartbox to change state
            timeout = self.FIELDSTATION_ON_COMMAND_TIMEOUT
            self._power_fndh_ports(PowerState.OFF, timeout)

        except TimeoutError as e:
            failure_log = f"Timeout when turning station off {e}, "

        except Exception as e:  # pylint: disable=broad-exception-caught
            failure_log = f"Unhandled error when turning station off {e}, "

        if failure_log:
            self.logger.error(f"Failure in the `OFF` command -> {failure_log}")
=======
        if not ignore_mask and self._all_masked:
            msg = (
                "Antennas in this station are masked, "
                "call with ignore_mask=True to ignore"
            )
            self.logger.error(msg)
            if task_callback:
                task_callback(status=TaskStatus.REJECTED, result=msg)
            return
        if task_callback:
            task_callback(status=TaskStatus.IN_PROGRESS)
        # smartbox_name : [List of masked ports on that smartbox]
        masked_smartbox_ports: dict[str, list] = self._get_masked_smartbox_ports()
        results = []
        assert self._fndh_proxy._proxy
        masked_fndh_ports: list = self._get_masked_fndh_ports(masked_smartbox_ports)
        desired_fndh_port_powers: list[int | None] = [
            False
        ] * PasdData.NUMBER_OF_FNDH_PORTS
        for masked_port in masked_fndh_ports:
            desired_fndh_port_powers[masked_port - 1] = None

        json_argument = json.dumps(
            {
                "port_powers": desired_fndh_port_powers,
                "stay_on_when_offline": True,
            }
        )
        result, _ = self._fndh_proxy._proxy.SetPortPowers(json_argument)
        results += result
        masked_ports = []
        for smartbox_trl, smartbox in self._smartbox_proxys.items():
            assert smartbox._proxy
            desired_smartbox_port_powers: list[int | None] = [
                False
            ] * PasdData.NUMBER_OF_SMARTBOX_PORTS
            smartbox_name = self._smartbox_trl_name_map[smartbox_trl]
            masked_ports = masked_smartbox_ports.get(smartbox_name, [])
            for masked_port in masked_ports:
                desired_smartbox_port_powers[masked_port - 1] = None
            json_argument = json.dumps(
                {
                    "port_powers": desired_smartbox_port_powers,
                    "stay_on_when_offline": True,
                }
            )
            result, _ = smartbox._proxy.SetPortPowers(json_argument)
            results += result
        if all(result == ResultCode.QUEUED for result in results):
            if task_callback:
                task_callback(
                    status=TaskStatus.COMPLETED,
                    result="All unmasked antennas turned off.",
                )
            return
        if task_callback:
>>>>>>> 76ad2268
            task_callback(
                status=TaskStatus.FAILED,
                result="Didn't turn off all FNDH ports.",
            )
            return

<<<<<<< HEAD
        self.logger.info("All FNDH ports turned off. All Smartbox ports turned off.")
        task_callback(
            status=TaskStatus.COMPLETED,
            result="All FNDH ports turned off. All Smartbox ports turned off.",
        )

    def _get_masked_smartbox_ports(
        self: FieldStationComponentManager,
    ) -> dict[int, list]:
        """
        Get which ports are masked on each smartbox.

        This will return a dictionary, containing keys for each smartbox,
        and values which are lists containing which port is masked.

        e.g {1 : [4,5]}. Smartbox 1 has ports 4 and 5 masked.

        :returns: which ports are masked on each smartbox.
        """
=======
    def _get_masked_fndh_ports(
        self: FieldStationComponentManager, masked_smartbox_ports: dict
    ) -> list:
        # A FNDH port will be masked if either there is no smartbox
        # attached to the port or the smartbox attached to the port is
        # masked
        fndh_ports_masking_state: list[Optional[bool]] = [
            None
        ] * PasdData.NUMBER_OF_FNDH_PORTS
        for smartbox_name in list(masked_smartbox_ports.keys()):
            if (
                len(masked_smartbox_ports[smartbox_name])
                == PasdData.NUMBER_OF_SMARTBOX_PORTS
            ):
                if smartbox_name in self._smartbox_mapping["smartboxMapping"]:
                    fndh_port = self._smartbox_mapping["smartboxMapping"][smartbox_name]
                    fndh_ports_masking_state[fndh_port - 1] = True
                else:
                    self.logger.info(
                        f"No mapping found for {str(smartbox_name)} smartbox"
                        "leaving smartbox masking state unknown"
                    )
                    continue
        for fndh_port, fndh_port_state in enumerate(
            self._get_fndh_ports_with_smartboxes()
        ):
            if fndh_port_state is False:
                fndh_ports_masking_state[fndh_port] = True

        masked_fndh_ports = []
        for fndh_port_idx, masking_state in enumerate(
            fndh_ports_masking_state, start=1
        ):
            if masking_state:
                masked_fndh_ports.append(fndh_port_idx)

        return masked_fndh_ports

    def _get_masked_smartbox_ports(
        self: FieldStationComponentManager,
    ) -> dict[str, list]:
>>>>>>> 76ad2268
        # A smartbox port will be masked if either there is no antenna
        # attached to the port or the antenna attached to the port is
        # masked
        # smartbox_name : [List of masked ports on that smartbox]
        masked_smartbox_ports: dict[str, list] = {}
        for antenna_name, antenna_masked in self._antenna_mask["antennaMask"].items():
            if antenna_masked:
                smartbox_name, smartbox_port = self._antenna_mapping["antennaMapping"][
                    antenna_name
                ]
                try:
                    masked_smartbox_ports[smartbox_name]
                except KeyError:
                    masked_smartbox_ports[smartbox_name] = []
                masked_smartbox_ports[smartbox_name].append(smartbox_port)

        # mask all smartbox ports with no antenna attached.
        for smartbox_name in self._smartbox_trl_name_map.values():
            for smartbox_port, port_has_antenna in enumerate(
                self._get_smartbox_ports_with_antennas(smartbox_name), start=1
            ):
                if not port_has_antenna:
                    try:
                        masked_smartbox_ports[smartbox_name]
                    except KeyError:
                        masked_smartbox_ports[smartbox_name] = []
                    masked_smartbox_ports[smartbox_name].append(smartbox_port)

        return masked_smartbox_ports

    def _get_smartbox_port_mask(
        self: FieldStationComponentManager, smartbox_no: int
    ) -> list[bool]:
        """
        Get the port mask for a given (0-indexed) smartbox no.

        This will return an array of 12 bools, one for each smartbox port.

        :param smartbox_no: which smartbox to get the port mask of.

        :returns: the port mask for the given smartbox.
        """
        all_smartbox_masked_ports = self._get_masked_smartbox_ports()
        port_mask = [False] * PasdData.NUMBER_OF_SMARTBOX_PORTS
        masked_ports = all_smartbox_masked_ports.get(smartbox_no, [])
        for masked_port in masked_ports:
            port_mask[masked_port - 1] = True
        return port_mask

    def _get_smartbox_ports_with_antennas(
        self: FieldStationComponentManager, smartbox_name: str
    ) -> list:
        smartbox_ports = [False] * PasdData.NUMBER_OF_SMARTBOX_PORTS
        for antenna_smartbox_name, antennas_smartbox_port in list(
            self._antenna_mapping["antennaMapping"].values()
        ):
            if antenna_smartbox_name == smartbox_name:
                smartbox_ports[antennas_smartbox_port - 1] = True
        return smartbox_ports

    def _get_fndh_ports_with_smartboxes(self: FieldStationComponentManager) -> list:
        fndh_ports = [False] * PasdData.NUMBER_OF_FNDH_PORTS
        for fndh_port in list(self._smartbox_mapping["smartboxMapping"].values()):
            fndh_ports[fndh_port - 1] = True

        return fndh_ports

    @check_communicating
    def turn_on_antenna(
        self: FieldStationComponentManager,
        antenna_name: str,
        task_callback: Optional[Callable] = None,
    ) -> tuple[TaskStatus, str]:
        """
        Turn on an antenna.

        The Field station knows what ports need to be
        turned on and what fndh and smartboxes it is connected to.

        :param antenna_name: (one-based) number of the Antenna to turn on.
        :param task_callback: callback to be called when the status of
            the command changes

        :return: the task status and a human-readable status message
        """
        return self.submit_task(
            self._turn_on_antenna,  # type: ignore[arg-type]
            args=[
                antenna_name,
            ],
            task_callback=task_callback,
            is_cmd_allowed=functools.partial(
                self._field_station_mapping_loaded, "PowerOnAntenna"
            ),
        )

    # All the if(task_callbacks) artificially extend the complexity.
    def _turn_on_antenna(  # noqa: C901, pylint: disable=too-many-branches
        self: FieldStationComponentManager,
        antenna_name: str,
        ignore_mask: bool = False,
        task_callback: Optional[Callable] = None,
        task_abort_event: Optional[threading.Event] = None,
    ) -> TaskStatus:
        assert self._fndh_proxy._proxy is not None
        if not ignore_mask and (self._antenna_mask["antennaMask"][antenna_name]):
            msg = (
                f"Antenna number {antenna_name} is masked, call "
                "with ignore_mask=True to ignore"
            )
            self.logger.error(msg)
            if task_callback:
                task_callback(status=TaskStatus.REJECTED, result=msg)
            return TaskStatus.REJECTED

        if ignore_mask:
            self.logger.warning("Turning on masked antenna")
        smartbox_name, smartbox_port = self._antenna_mapping["antennaMapping"][
            antenna_name
        ]
        try:
            smartbox_trl = self._smartbox_trl_name_map.inverse[smartbox_name]
            smartbox_proxy = self._smartbox_proxys[smartbox_trl]
        except IndexError:
            msg = (
                f"Tried to turn on antenna {antenna_name}, this is mapped to "
                f"smartbox {smartbox_name}, port {smartbox_port}. However this smartbox"
                " device is not deployed"
            )
            self.logger.error(msg)
            if task_callback:
                task_callback(status=TaskStatus.REJECTED, result=msg)
            return TaskStatus.REJECTED
        fndh_port = self._smartbox_mapping["smartboxMapping"][smartbox_name]

        result = None
        if task_callback:
            task_callback(status=TaskStatus.IN_PROGRESS)

        if not self._fndh_proxy._proxy.PortsPowerSensed[fndh_port]:
            result, _ = self._fndh_proxy._proxy.PowerOnPort(fndh_port)

        assert smartbox_proxy._proxy is not None

        if not smartbox_proxy._proxy.PortsPowerSensed[smartbox_port - 1]:
            if result is None or result[0] in [
                ResultCode.OK,
                ResultCode.STARTED,
                ResultCode.QUEUED,
            ]:
                result, _ = smartbox_proxy._proxy.PowerOnPort(smartbox_port)
        if result is None:
            if task_callback:
                task_callback(
                    status=TaskStatus.COMPLETED,
                    result=f"antenna {antenna_name} was already on.",
                )
            return TaskStatus.COMPLETED
        if result[0] in [
            ResultCode.OK,
            ResultCode.STARTED,
            ResultCode.QUEUED,
        ]:
            if task_callback:
                task_callback(
                    status=TaskStatus.COMPLETED,
                    result=f"turn on antenna {antenna_name} success.",
                )
            return TaskStatus.COMPLETED
        if task_callback:
            task_callback(status=TaskStatus.FAILED)

        return TaskStatus.FAILED

    @check_communicating
    def turn_off_antenna(
        self: FieldStationComponentManager,
        antenna_name: str,
        task_callback: Optional[Callable] = None,
    ) -> tuple[TaskStatus, str]:
        """
        Turn off an antenna.

        The Field station knows what ports need to be
        turned on and what fndh and smartboxes it is connected to.

        :param antenna_name: (one-based) number of the TPM to turn on.
        :param task_callback: callback to be called when the status of
            the command changes

        :return: the task status and a human-readable status message
        """
        return self.submit_task(
            self._turn_off_antenna,  # type: ignore[arg-type]
            args=[
                antenna_name,
            ],
            task_callback=task_callback,
            is_cmd_allowed=functools.partial(
                self._field_station_mapping_loaded, "PowerOffAntenna"
            ),
        )

    # All the if(task_callbacks) artificially extend the complexity.
    def _turn_off_antenna(  # noqa: C901
        self: FieldStationComponentManager,
        antenna_name: str,
        ignore_mask: bool = False,
        task_callback: Optional[Callable] = None,
        task_abort_event: Optional[threading.Event] = None,
    ) -> TaskStatus:
        assert self._fndh_proxy._proxy is not None
        if not ignore_mask and self._antenna_mask["antennaMask"][antenna_name]:
            msg = (
                f"Antenna number {antenna_name} is masked, call "
                "with ignore_mask=True to ignore"
            )
            self.logger.error(msg)
            if task_callback:
                task_callback(status=TaskStatus.REJECTED, result=msg)
            return TaskStatus.REJECTED

        if ignore_mask:
            self.logger.warning("Turning off masked antenna")

        smartbox_name, smartbox_port = self._antenna_mapping["antennaMapping"][
            antenna_name
        ]
        try:
            smartbox_trl = self._smartbox_trl_name_map.inverse[smartbox_name]
            smartbox_proxy = self._smartbox_proxys[smartbox_trl]
        except IndexError:
            msg = (
                f"Tried to turn off antenna {antenna_name}, this is mapped to "
                f"smartbox {smartbox_name}, port {smartbox_port}. However this smartbox"
                " device is not deployed"
            )
            self.logger.error(msg)
            if task_callback:
                task_callback(status=TaskStatus.REJECTED, result=msg)
            return TaskStatus.REJECTED
        fndh_port = self._smartbox_mapping["smartboxMapping"][smartbox_name]

        try:
            assert self._fndh_proxy._proxy.PortsPowerSensed[fndh_port - 1]
        except AssertionError:
            msg = (
                f"Tried to turn off antenna {antenna_name}, this is mapped to "
                f"smartbox {smartbox_name}, which is on fndh port {fndh_port}."
                " However this port is not powered on."
            )
            self.logger.warning(msg)
            if task_callback:
                task_callback(status=TaskStatus.REJECTED, result=msg)
            return TaskStatus.REJECTED

        if task_callback:
            task_callback(status=TaskStatus.IN_PROGRESS)

        assert smartbox_proxy._proxy is not None
        result, _ = smartbox_proxy._proxy.PowerOffPort(smartbox_port)

        if result[0] in [
            ResultCode.OK,
            ResultCode.STARTED,
            ResultCode.QUEUED,
        ]:
            if task_callback:
                task_callback(
                    status=TaskStatus.COMPLETED,
                    result=f"turn off antenna {antenna_name} success.",
                )
            return TaskStatus.COMPLETED
        if task_callback:
            task_callback(status=TaskStatus.FAILED)
        return TaskStatus.FAILED

    def update_antenna_mask(
        self: FieldStationComponentManager,
        task_callback: Optional[Callable] = None,
        **kwargs: Any,
    ) -> tuple[TaskStatus, str]:
        """
        Manually update the antenna mask.

        :param task_callback: callback to be called when the status of
            the command changes
        :param kwargs: dict containing masking state for all antennas.

        :return: the task status and a human-readable status message
        """
        return self.submit_task(
            self._update_antenna_mask,  # type: ignore[arg-type]
            kwargs=kwargs,
            task_callback=task_callback,
        )

    def _update_antenna_mask(
        self: FieldStationComponentManager,
        task_callback: Optional[Callable] = None,
        task_abort_event: Optional[threading.Event] = None,
        **kwargs: Any,
    ) -> None:
        if task_callback:
            task_callback(status=TaskStatus.IN_PROGRESS)
        all_masked = True

        antenna_mask = kwargs["antennaMask"]
        for antenna_name, masking_state in antenna_mask.items():
            if antenna_name is not None and masking_state is not None:
                self._antenna_mask["antennaMask"][antenna_name] = masking_state
                if not masking_state:
                    all_masked = False
        self._all_masked = all_masked
        if task_callback:
            task_callback(status=TaskStatus.COMPLETED)

    def update_antenna_mapping(
        self: FieldStationComponentManager,
        task_callback: Optional[Callable] = None,
        **kwargs: Any,
    ) -> tuple[TaskStatus, str]:
        """
        Manually update the antenna mapping.

        :param task_callback: callback to be called when the status of
            the command changes
        :param kwargs: dict containing mapping for all antennas.

        :return: the task status and a human-readable status message
        """
        return self.submit_task(
            self._update_antenna_mapping,  # type: ignore[arg-type]
            kwargs=kwargs,
            task_callback=task_callback,
        )

    def _update_antenna_mapping(
        self: FieldStationComponentManager,
        task_callback: Optional[Callable] = None,
        task_abort_event: Optional[threading.Event] = None,
        **kwargs: Any,
    ) -> None:
        if task_callback:
            task_callback(status=TaskStatus.IN_PROGRESS)

        antenna_mapping = kwargs["antennaMapping"]
        for (
            antenna_name,
            values,
        ) in antenna_mapping.items():
            smartbox_name = values["smartboxID"]
            smartbox_port = values["smartboxPort"]
            if (
                antenna_name is not None
                and smartbox_name is not None
                and smartbox_port is not None
            ):
                if antenna_name in self._antenna_mapping["antennaMapping"]:
                    self._antenna_mapping["antennaMapping"][antenna_name] = (
                        smartbox_name,
                        smartbox_port,
                    )
                else:
                    self.logger.info(f"antenna {antenna_name} not in antenna mapping")

        if task_callback:
            task_callback(status=TaskStatus.COMPLETED)

    def update_smartbox_mapping(
        self: FieldStationComponentManager,
        task_callback: Optional[Callable] = None,
        **kwargs: Any,
    ) -> tuple[TaskStatus, str]:
        """
        Manually update the smartbox mapping.

        :param task_callback: callback to be called when the status of
            the command changes
        :param kwargs: dict containing mapping for all smartboxes.

        :return: the task status and a human-readable status message
        """
        return self.submit_task(
            self._update_smartbox_mapping,  # type: ignore[arg-type]
            kwargs=kwargs,
            task_callback=task_callback,
        )

    def _update_smartbox_mapping(
        self: FieldStationComponentManager,
        task_callback: Optional[Callable] = None,
        task_abort_event: Optional[threading.Event] = None,
        **kwargs: Any,
    ) -> None:
        if task_callback:
            task_callback(status=TaskStatus.IN_PROGRESS)

        smartbox_mapping = kwargs["smartboxMapping"]
        mapping_new = {}
        for smartbox_name, fndh_port in smartbox_mapping.items():
            if smartbox_name is not None and fndh_port is not None:
                mapping_new[smartbox_name] = fndh_port

        self._smartbox_mapping["smartboxMapping"] = mapping_new

        self._on_configuration_change({"smartboxMapping": mapping_new})
        if task_callback:
            task_callback(status=TaskStatus.COMPLETED)

    def configure(
        self: FieldStationComponentManager,
        task_callback: Optional[Callable] = None,
        **kwargs: Any,
    ) -> tuple[TaskStatus | ResultCode, str]:
        """
        Configure the field station.

        Currently this only supports configuring FNDH alarm thresholds.

        :param task_callback: callback to be called when the status of
            the command changes
        :param kwargs: keyword arguments extracted from the JSON string.

        :return: the task status and a human-readable status message
        """
        command_proxy = MccsCommandProxy(self._fndh_name, "Configure", self.logger)
        return command_proxy(json.dumps(kwargs), task_callback=task_callback)

    def load_configuration(
        self: FieldStationComponentManager,
        task_callback: Optional[Callable] = None,
        task_abort_event: Optional[threading.Event] = None,
    ) -> tuple[TaskStatus, str]:
        """
        Submit the LoadConfiguration slow command.

        This method returns immediately after it is submitted for
        execution.

        :param task_callback: Update task state, defaults to None
        :param task_abort_event: Check for abort, defaults to None
        :return: Task status and response message
        """
        return self.submit_task(
            self._load_configuration,
            args=[],
            task_callback=task_callback,
        )

    def load_configuration_uri(
        self: FieldStationComponentManager,
        tm_config_details: Optional[list[str]],
        task_callback: Optional[Callable] = None,
        task_abort_event: Optional[threading.Event] = None,
    ) -> tuple[TaskStatus, str]:
        """
        Submit the LoadConfigurationUri slow command.

        This method returns immediately after it is submitted for
        execution.

        :param tm_config_details: Location of the config in telmodel
        :param task_callback: Update task state, defaults to None
        :param task_abort_event: Check for abort, defaults to None
        :return: Task status and response message
        """
        return self.submit_task(
            self._load_configuration_uri,
            args=[tm_config_details],
            task_callback=task_callback,
        )

    def _load_configuration(
        self: FieldStationComponentManager,
        task_callback: Optional[Callable] = None,
        task_abort_event: Optional[threading.Event] = None,
    ) -> None:
        """
        Get the configuration from the configuration server.

        :param task_callback: Update task state, defaults to None
        :param task_abort_event: Check for abort, defaults to None
        """
        try:
            self.logger.info("Attempting to load data from configuration server.....")
            configuration = self._configuration_client.get_config()
            self.logger.info("Configuration loaded from configuration server")

            # Validate configuration before updating.
            jsonschema.validate(configuration, self.CONFIGURATION_SCHEMA_TELMODEL)

            self._update_mappings(configuration)

        except Exception as e:  # pylint: disable=broad-exception-caught
            self.logger.error(f"Failed to update configuration {repr(e)}.")
            if task_callback is not None:
                task_callback(
                    TaskStatus.FAILED,
                    result="Failed to load configuration.",
                )
        if task_callback is not None:
            task_callback(
                TaskStatus.COMPLETED,
                result="Configuration has been retreived successfully.",
            )

    def _find_by_key(
        self: FieldStationComponentManager, data: dict, target: str
    ) -> Optional[dict]:
        """
        Traverse nested dictionary, yield next value for given target.

        :param data: generic nested dictionary to traverse through.
        :param target: key to find the next value of.

        :return: the value for given key.
        """
        for key, value in data.items():
            if key == target:
                return value
            if isinstance(value, dict):
                item = self._find_by_key(value, target)
                if item is not None:
                    return item
        return None

    def _load_configuration_uri(
        self: FieldStationComponentManager,
        tm_config_details: list[str],
        task_callback: Optional[Callable] = None,
        task_abort_event: Optional[threading.Event] = None,
    ) -> None:
        """
        Get the configuration from the configuration server.

        :param tm_config_details: Location of the config in telmodel
        :param task_callback: Update task state, defaults to None
        :param task_abort_event: Check for abort, defaults to None

        :raises ValueError: If the station name key cant be found.
        """
        try:
            config_uri = tm_config_details[0]
            config_filepath = tm_config_details[1]
            station_name = tm_config_details[2]

            tmdata = TMData([config_uri])
            full_dict = tmdata[config_filepath].get_dict()

            configuration = self._find_by_key(full_dict, str(station_name))

            if configuration is None:
                raise ValueError("Key not found in config")

            # Validate configuration before updating.
            jsonschema.validate(configuration, self.CONFIGURATION_SCHEMA_TELMODEL)

            self._update_mappings(configuration)

        except Exception as e:  # pylint: disable=broad-exception-caught
            self.logger.error(f"Failed to update configuration from URI {repr(e)}.")
            if task_callback is not None:
                task_callback(
                    TaskStatus.FAILED,
                    result="Failed to load configuration from URI.",
                )
        if task_callback is not None:
            task_callback(
                TaskStatus.COMPLETED,
                result="Configuration has been retreived successfully.",
            )

    def _field_station_mapping_loaded(
        self: FieldStationComponentManager, command_name: str
    ) -> bool:
        """
        Return true if fieldstation has loaded mapping.

        :param command_name: the name of the command that requires this check
            for logging purposes only.

        :return: True if complete fieldStation mapping is loaded
        """
        if not all(
            [
                self._antenna_mapping,
                self._antenna_mask,
                self._smartbox_mapping,
            ]
        ):
            self.logger.warning(
                f"Incomplete mapping present, unable to execute command {command_name}"
            )
            return False
        return True

    def _evaluate_power_state(self: FieldStationComponentManager) -> None:  # noqa: C901
        """
        Evaluate the power state of the FieldStation.

        * FieldStation is UNKNOWN if any smartboxes are UNKNOWN.
        * FieldStation is ON if any smartboxes are ON.
        * FieldStation is STANDBY if any smartboxes are STANDBY.
        * FieldStation is OFF if all smartboxes are OFF.
        * FieldStation is UNKNOWN if none of these were matched.
        """

        def transition_to(power_state: PowerState, msg: str | None = None) -> None:
            if self._power_state != power_state:
                self.logger.info(
                    msg
                    or f"At least one Smartbox is {power_state.name}, "
                    f"FieldStation transitioning to {power_state.name} state ...."
                )
                self._component_state_callback(power=power_state)
                self._power_state = power_state

        with self._power_state_lock:
            match self._smartbox_power_state:
                case _ if PowerState.UNKNOWN in self._smartbox_power_state:
                    transition_to(PowerState.UNKNOWN)
                case _ if PowerState.ON in self._smartbox_power_state:
                    transition_to(PowerState.ON)
                case _ if PowerState.STANDBY in self._smartbox_power_state:
                    transition_to(PowerState.STANDBY)
                case _ if all(
                    power == PowerState.OFF for power in self._smartbox_power_state
                ):
                    transition_to(
                        PowerState.OFF,
                        msg=(
                            "All smartboxes are `OFF`, "
                            "FieldStation transitioning to `OFF` state ...."
                        ),
                    )
                case _:
                    transition_to(
                        PowerState.UNKNOWN,
                        msg=(
                            "No PowerState rules matched, "
                            "FieldStation transitioning to `UNKNOWN` state ...."
                        ),
                    )<|MERGE_RESOLUTION|>--- conflicted
+++ resolved
@@ -104,19 +104,11 @@
         self._communication_state_callback: Callable[..., None]
         self._component_state_callback: Callable[..., None]
         self.outsideTemperature: Optional[float] = None
-<<<<<<< HEAD
-        self._antenna_mapping: dict[str, list[int]] = {}
-        self._antenna_mask: list[bool] = []
-        self._antenna_mask_telmodel: dict = {}
-        self._smartbox_mapping: dict[str, int] = {}
+        self._antenna_mapping: dict = {}
+        self._antenna_mask: dict = {}
+        self._smartbox_mapping: dict = {}
         self._power_state: Optional[PowerState] = None
         self._power_state_lock = threading.RLock()
-=======
-        self._antenna_mapping: dict = {}
-        self._all_masked = False
-        self._antenna_mask: dict = {}
-        self._smartbox_mapping: dict = {}
->>>>>>> 76ad2268
 
         self.fndh_port_states: list[Optional[bool]] = [
             None
@@ -148,17 +140,9 @@
             functools.partial(self._device_communication_state_changed, fndh_name),
             functools.partial(self._component_state_callback, device_name=fndh_name),
         )
-<<<<<<< HEAD
-        self._smartbox_power_state: list[PowerState] = []
-        self._smartbox_proxys: list[DeviceComponentManager] = []
-        self._smartbox_trls = smartbox_names
-        smartbox_count = 0
-        self._smartbox_name_number_map: dict[str, int] = {}
-=======
         self._smartbox_power_state = {}
         self._smartbox_proxys = {}
         self._smartbox_trl_name_map: bidict = bidict()
->>>>>>> 76ad2268
         if _smartbox_proxys:
             self._smartbox_proxys = _smartbox_proxys
         else:
@@ -505,22 +489,8 @@
         ignore_mask: bool = False,
         task_abort_event: Optional[threading.Event] = None,
     ) -> None:
-<<<<<<< HEAD
         task_callback(status=TaskStatus.IN_PROGRESS)
         failure_log = ""
-=======
-        if not ignore_mask and self._all_masked:
-            msg = (
-                "Antennas in this station are masked, "
-                "call with ignore_mask=True to ignore"
-            )
-            self.logger.error(msg)
-            if task_callback:
-                task_callback(status=TaskStatus.REJECTED, result=msg)
-            return
-        if task_callback:
-            task_callback(status=TaskStatus.IN_PROGRESS)
->>>>>>> 76ad2268
 
         try:
             # Wait for the smartbox to change state
@@ -550,7 +520,6 @@
             )
             return
 
-<<<<<<< HEAD
         self.logger.info("All unmasked antennas turned on.")
         task_callback(
             status=TaskStatus.COMPLETED,
@@ -560,63 +529,13 @@
     def standby(
         self: FieldStationComponentManager, task_callback: Optional[Callable] = None
     ) -> tuple[TaskStatus, str]:
-=======
-    def _get_desired_smartbox_powers(
-        self: FieldStationComponentManager,
-        desired_fndh_port_powers: list[bool | None],
-    ) -> dict[str, bool | None]:
-        desired_smartbox_power: dict[str, bool | None] = {}
-        for smartbox_trl, smartbox_proxy in self._smartbox_proxys.items():
-            assert smartbox_proxy._proxy is not None
-            fndh_port = json.loads(smartbox_proxy._proxy.fndhPort)
-            if fndh_port is None:
-                self.logger.error(
-                    "Unable to determine the smartbox desired power! "
-                    f"smartbox {smartbox_proxy._name} does not know its fndh port"
-                )
-                raise ValueError("Smartbox attribute fndhPort has non integer value.")
-            smartbox_name = self._smartbox_trl_name_map[smartbox_trl]
-            desired_smartbox_power[smartbox_name] = desired_fndh_port_powers[
-                fndh_port - 1
-            ]
-        return desired_smartbox_power
-
-    def turn_on_unmasked_smartbox_ports(
-        self: FieldStationComponentManager, masked_smartbox_ports: dict[str, list]
-    ) -> list[ResultCode]:
->>>>>>> 76ad2268
         """
         Turn the FieldStation to Standby.
 
         Turning the FieldStation to Standby will turn on all smartboxes,
         but leave their ports turned off.
 
-<<<<<<< HEAD
         :param task_callback: Update task state, defaults to None
-=======
-        :returns: a list containing the Resultcode of each `ON` command.
-        """
-        results = []
-        masked_ports = []
-        for smartbox_trl, smartbox in self._smartbox_proxys.items():
-            assert smartbox._proxy
-            desired_smartbox_port_powers: list[bool | None] = [
-                True
-            ] * PasdData.NUMBER_OF_SMARTBOX_PORTS
-            smartbox_name = self._smartbox_trl_name_map[smartbox_trl]
-            masked_ports = masked_smartbox_ports.get(smartbox_name, [])
-            for masked_port in masked_ports:
-                desired_smartbox_port_powers[masked_port - 1] = None
-            json_argument = json.dumps(
-                {
-                    "port_powers": desired_smartbox_port_powers,
-                    "stay_on_when_offline": True,
-                }
-            )
-            result, _ = smartbox._proxy.SetPortPowers(json_argument)
-            results += result
-        return results
->>>>>>> 76ad2268
 
         :return: a result code and a unique_id or message.
         """
@@ -678,17 +597,11 @@
         timeout: int,
     ) -> tuple[ResultCode, int]:
         assert self._fndh_proxy._proxy
-<<<<<<< HEAD
-=======
-        masked_smartbox_ports: dict[str, list] = self._get_masked_smartbox_ports()
-        masked_fndh_ports: list = self._get_masked_fndh_ports(masked_smartbox_ports)
->>>>>>> 76ad2268
 
         desired_fndh_port_powers: list[bool | None] = [
             power == PowerState.ON
         ] * PasdData.NUMBER_OF_FNDH_PORTS
 
-<<<<<<< HEAD
         # We only want to turn ON ports with smartboxes, but we do want to turn OFF
         # ports without smartboxes.
         for fndh_port, fndh_port_state in enumerate(
@@ -696,11 +609,6 @@
         ):
             if fndh_port_state is False:
                 desired_fndh_port_powers[fndh_port] = False
-=======
-        desired_smartbox_power: dict = self._get_desired_smartbox_powers(
-            desired_fndh_port_powers
-        )
->>>>>>> 76ad2268
         json_argument = json.dumps(
             {
                 "port_powers": desired_fndh_port_powers,
@@ -721,63 +629,8 @@
             time_taken = int(t2 - t1)
             timeout -= time_taken
 
-<<<<<<< HEAD
             return ResultCode.OK, timeout
         return ResultCode.FAILED, timeout
-=======
-            self.logger.info(
-                f"waiting on smartboxes to change state in {timeout} seconds ..."
-            )
-
-            self.wait_for_smartbox_device_state(desired_smartbox_power, timeout)
-            t3 = time.time()
-            time_taken = int(t3 - t2)
-            timeout -= time_taken
-
-            # Now the smartbox are all on we can turn on the ports
-            # with unmasked antenna
-            results = self.turn_on_unmasked_smartbox_ports(masked_smartbox_ports)
-            if all(result == ResultCode.QUEUED for result in results):
-                self.logger.info(
-                    f"waiting on antenna to change state in {timeout} seconds ..."
-                )
-                desired_antenna_powers = self._calculate_desired_antenna_powers(
-                    masked_smartbox_ports, PowerState.ON
-                )
-                self.wait_for_antenna_powers(desired_antenna_powers, timeout)
-                t4 = time.time()
-                time_taken = int(t4 - t3)
-                timeout -= time_taken
-                self.logger.info(
-                    "All unmasked antenna have been turned on with"
-                    f" {timeout} seconds left till timeout"
-                )
-            else:
-                failure_log = "Failed to execute `ON` command for smartbox ports, "
-        else:
-            failure_log = (
-                "Turning on all antenna in the station Failed, "
-                "Command `fndh_proxy.SetPortPowers` failed, "
-            )
-
-        return failure_log
-
-    def _calculate_desired_antenna_powers(
-        self: FieldStationComponentManager,
-        masked_smartbox_ports: dict[str, list],
-        desired_power_state: PowerState,
-    ) -> dict[str, Optional[PowerState]]:
-        desired_power: dict = {}
-        # Set the desired power states for unmasked antenna with a mapping.
-        for antenna_name, (smartbox_name, smartbox_port) in self._antenna_mapping[
-            "antennaMapping"
-        ].items():
-            for masked_smartbox_name, masked_ports in masked_smartbox_ports.items():
-                if masked_smartbox_name == smartbox_name:
-                    if smartbox_port not in masked_ports:
-                        desired_power[antenna_name] = desired_power_state
-        return desired_power
->>>>>>> 76ad2268
 
     def wait_for_fndh_port(  # noqa: C901
         self: FieldStationComponentManager, desired: list[Optional[bool]], timeout: int
@@ -821,105 +674,7 @@
             self.logger.error("Timeout waiting for fndh ports to change state.")
             raise TimeoutError("The FndhPorts did not change in time")
 
-<<<<<<< HEAD
         self.logger.info("All FNDH ports reached desired state.")
-=======
-        self.logger.info("All FNDH turned ON successfully")
-        return ResultCode.OK
-
-    def wait_for_smartbox_device_state(  # noqa: C901
-        self: FieldStationComponentManager, desired: dict, timeout: int
-    ) -> ResultCode:
-        """
-        Wait for the smartbox devices to change state.
-
-        :param desired: the desired port powers looks like `[False]*24`
-        :param timeout: the maximum time to wait in seconds (s)
-
-        :raises TimeoutError: If the smartboxes did not match the desired state
-            after the timout period
-        :return: A ResultCode and a string.
-        """
-
-        def _smartbox_power_as_desired(
-            current_state: dict, desired_state: dict
-        ) -> bool:
-            for port_idx, port_state in desired_state.items():
-                if port_state is not None:
-                    port_power = PowerState.ON if port_state else PowerState.OFF
-                    port_trl = self._smartbox_trl_name_map.inverse[port_idx]
-                    if current_state[port_trl] != port_power:
-                        return False
-            return True
-
-        # Wait for smartboxes to match the desired state, else report failure
-        if not _smartbox_power_as_desired(self._smartbox_power_state, desired):
-            # Wait for a callback.
-            t1 = time.time()
-            self.smartbox_power_change.wait(timeout)
-            t2 = time.time()
-            time_waited = t2 - t1
-            if (
-                self.smartbox_power_change.is_set()
-                and timeout > 0
-                and time_waited <= timeout
-            ):
-                self.smartbox_power_change.clear()
-                remaining_time = timeout - int(time_waited)
-                return self.wait_for_smartbox_device_state(desired, remaining_time)
-            raise TimeoutError(
-                "The subservient smartbox devices failed to reach state in time"
-            )
-        self.logger.info("All smartboxes turned ON successfully")
-        return ResultCode.OK
-
-    def wait_for_antenna_powers(  # noqa: C901
-        self: FieldStationComponentManager,
-        desired_antenna_powers: dict[str, Optional[PowerState]],
-        timeout: int,
-    ) -> ResultCode:
-        """
-        Wait for the antennas powers to match the desired states.
-
-        :param desired_antenna_powers: A list containing the desired
-            antenna power states. Power state None if antenna is masked.
-        :param timeout: the maximum time to wait in seconds (s)
-
-        :raises TimeoutError: If the smartboxes did not match the desired state
-            after the timout period.
-        :return: A ResultCode and a string.
-        """
-
-        def antenna_power_as_desired(
-            current_state: dict[str, PowerState],
-            desired_antenna_powers: dict[str, Optional[PowerState]],
-        ) -> bool:
-            for antenna_name, desired_power in desired_antenna_powers.items():
-                if desired_power is not None:
-                    if current_state[antenna_name] != desired_power:
-                        return False
-            return True
-
-        # Check the antenna power is as desired.
-        if not antenna_power_as_desired(self.antenna_powers, desired_antenna_powers):
-            # Wait for a callback.
-            t1 = time.time()
-            self.antenna_powers_changed.wait(timeout)
-            t2 = time.time()
-            time_waited = t2 - t1
-            if (
-                self.antenna_powers_changed.is_set()
-                and timeout > 0
-                and time_waited <= timeout
-            ):
-                self.antenna_powers_changed.clear()
-                remaining_time = int(timeout - time_waited)
-                return self.wait_for_antenna_powers(
-                    desired_antenna_powers, remaining_time
-                )
-            raise TimeoutError("The antenna did not reach the desired states in time")
-        self.logger.info("All Antenna turned ON successfully")
->>>>>>> 76ad2268
         return ResultCode.OK
 
     def off(
@@ -947,7 +702,6 @@
         task_callback: Callable,
         task_abort_event: Optional[threading.Event] = None,
     ) -> None:
-<<<<<<< HEAD
         task_callback(status=TaskStatus.IN_PROGRESS)
 
         failure_log = ""
@@ -965,71 +719,12 @@
 
         if failure_log:
             self.logger.error(f"Failure in the `OFF` command -> {failure_log}")
-=======
-        if not ignore_mask and self._all_masked:
-            msg = (
-                "Antennas in this station are masked, "
-                "call with ignore_mask=True to ignore"
-            )
-            self.logger.error(msg)
-            if task_callback:
-                task_callback(status=TaskStatus.REJECTED, result=msg)
-            return
-        if task_callback:
-            task_callback(status=TaskStatus.IN_PROGRESS)
-        # smartbox_name : [List of masked ports on that smartbox]
-        masked_smartbox_ports: dict[str, list] = self._get_masked_smartbox_ports()
-        results = []
-        assert self._fndh_proxy._proxy
-        masked_fndh_ports: list = self._get_masked_fndh_ports(masked_smartbox_ports)
-        desired_fndh_port_powers: list[int | None] = [
-            False
-        ] * PasdData.NUMBER_OF_FNDH_PORTS
-        for masked_port in masked_fndh_ports:
-            desired_fndh_port_powers[masked_port - 1] = None
-
-        json_argument = json.dumps(
-            {
-                "port_powers": desired_fndh_port_powers,
-                "stay_on_when_offline": True,
-            }
-        )
-        result, _ = self._fndh_proxy._proxy.SetPortPowers(json_argument)
-        results += result
-        masked_ports = []
-        for smartbox_trl, smartbox in self._smartbox_proxys.items():
-            assert smartbox._proxy
-            desired_smartbox_port_powers: list[int | None] = [
-                False
-            ] * PasdData.NUMBER_OF_SMARTBOX_PORTS
-            smartbox_name = self._smartbox_trl_name_map[smartbox_trl]
-            masked_ports = masked_smartbox_ports.get(smartbox_name, [])
-            for masked_port in masked_ports:
-                desired_smartbox_port_powers[masked_port - 1] = None
-            json_argument = json.dumps(
-                {
-                    "port_powers": desired_smartbox_port_powers,
-                    "stay_on_when_offline": True,
-                }
-            )
-            result, _ = smartbox._proxy.SetPortPowers(json_argument)
-            results += result
-        if all(result == ResultCode.QUEUED for result in results):
-            if task_callback:
-                task_callback(
-                    status=TaskStatus.COMPLETED,
-                    result="All unmasked antennas turned off.",
-                )
-            return
-        if task_callback:
->>>>>>> 76ad2268
             task_callback(
                 status=TaskStatus.FAILED,
                 result="Didn't turn off all FNDH ports.",
             )
             return
 
-<<<<<<< HEAD
         self.logger.info("All FNDH ports turned off. All Smartbox ports turned off.")
         task_callback(
             status=TaskStatus.COMPLETED,
@@ -1038,7 +733,7 @@
 
     def _get_masked_smartbox_ports(
         self: FieldStationComponentManager,
-    ) -> dict[int, list]:
+    ) -> dict[str, list]:
         """
         Get which ports are masked on each smartbox.
 
@@ -1049,49 +744,6 @@
 
         :returns: which ports are masked on each smartbox.
         """
-=======
-    def _get_masked_fndh_ports(
-        self: FieldStationComponentManager, masked_smartbox_ports: dict
-    ) -> list:
-        # A FNDH port will be masked if either there is no smartbox
-        # attached to the port or the smartbox attached to the port is
-        # masked
-        fndh_ports_masking_state: list[Optional[bool]] = [
-            None
-        ] * PasdData.NUMBER_OF_FNDH_PORTS
-        for smartbox_name in list(masked_smartbox_ports.keys()):
-            if (
-                len(masked_smartbox_ports[smartbox_name])
-                == PasdData.NUMBER_OF_SMARTBOX_PORTS
-            ):
-                if smartbox_name in self._smartbox_mapping["smartboxMapping"]:
-                    fndh_port = self._smartbox_mapping["smartboxMapping"][smartbox_name]
-                    fndh_ports_masking_state[fndh_port - 1] = True
-                else:
-                    self.logger.info(
-                        f"No mapping found for {str(smartbox_name)} smartbox"
-                        "leaving smartbox masking state unknown"
-                    )
-                    continue
-        for fndh_port, fndh_port_state in enumerate(
-            self._get_fndh_ports_with_smartboxes()
-        ):
-            if fndh_port_state is False:
-                fndh_ports_masking_state[fndh_port] = True
-
-        masked_fndh_ports = []
-        for fndh_port_idx, masking_state in enumerate(
-            fndh_ports_masking_state, start=1
-        ):
-            if masking_state:
-                masked_fndh_ports.append(fndh_port_idx)
-
-        return masked_fndh_ports
-
-    def _get_masked_smartbox_ports(
-        self: FieldStationComponentManager,
-    ) -> dict[str, list]:
->>>>>>> 76ad2268
         # A smartbox port will be masked if either there is no antenna
         # attached to the port or the antenna attached to the port is
         # masked
