[tool.poetry]
name = "ska-low-mccs-pasd"
version = "0.10.1"
description = "The Monitoring, Control and Calibration Subsystem (MCCS) of the SKA Low telescope"
license = "BSD-3-Clause"
authors = ["MCCS team"]
readme = "README.md"
documentation = "https://developer.skatelescope.org/projects/ska-low-mccs-pasd"

[[tool.poetry.source]]
name = "ska-nexus"
url = "https://artefact.skao.int/repository/pypi-all/simple"

[tool.poetry.dependencies]
python = "~3.10"
kubernetes = "28.1.0"
numpy = "^1.26.4"
backoff = "^2.2.1"
pytango = "^9.5.1"
PyYAML = "^6.0"
<<<<<<< HEAD
ska-tango-base = "^1.0.0"
ska-control-model = "^1.0.0"
ska-low-mccs-common =  { git = "https://gitlab.com/ska-telescope/mccs/ska-low-mccs-common.git", rev = "835333758d0d288ff2ac9f13eb1de7b556e2ab2c" }
=======
ska-tango-base = "^0.20.0"
ska-control-model = "^0.3.4"
ska-low-mccs-common = "0.11.1"
>>>>>>> 6a147fd7
ska-ser-devices = "^0.2.0"
pymodbus = "~3.5.4"
typing-extensions = "^4.6.1"
fastapi = "^0.110.1"
ska-telmodel = "^1.14.0"
uvicorn = { extras = ["standard"], version = "^0.29.0" }
cerberus = "^1.3.5"
<<<<<<< HEAD
pydantic-core = "^2.18.4"
annotated-types = "^0.7.0"
httptools = "0.6.1"
cachetools = "5.3.3"
click = "^8.1.7"
=======
bidict = "^0.23.1"
>>>>>>> 6a147fd7

[tool.poetry.group.dev.dependencies]
pre-commit = "^2.20.0"
pylint = "^3.2.0"
pylint-junit = "^0.3.2"
pytest = "^8.2.0"
pytest-bdd = "^7.2.0"
pytest-cov = "^5.0.0"
pytest-forked = "^1.4.0"
pytest-json-report = "^1.5.0"
pytest-mock = "^3.8.2"
pytest-repeat = "^0.9.1"
pytest-timeout = "^2.1.0"
coverage = "^6.4.2"
black = "^23.0.0"
darglint = "^1.8.1"
flake8 = "^7.1.0"
flake8-formatter-junit-xml = "^0.0.6"
flake8-builtins = "^2.5.0"
flake8-docstrings = "^1.6.0"
flake8-use-fstring = "^1.4"
flake8-rst-docstrings = "^0.3.0"
mypy = "^1.2.0"
pep8-naming = "^0.13.1"
types-PyYAML = "^6.0.11"
isort = "^5.10.1"
ska-tango-testing = "^0.6.1"
nbqa = "^1.8.5"

[tool.poetry.group.docs.dependencies]
Sphinx = "^5.2"
docutils = "^0.17"
fastapi = "^0.110.1"
sphinx-argparse = "^0.3"
PyYAML = "^6.0"
ska-ser-sphinx-theme = "^0.1.1"
sphinx-autodoc-typehints = "^1.19"
ska-ser-devices = "^0.2.0"
sphinxcontrib-plantuml = "^0.25"
# undeclared dependency-dependency
typing-extensions = "^4.6.1"
ska-telmodel = "^1.14.0"
uvicorn = { extras = ["standard"], version = "^0.29.0" }
cerberus = "^1.3.5"

[tool.poetry.scripts]
MccsPasdBus = "ska_low_mccs_pasd.pasd_bus.pasd_bus_device:main"
PasdBusSimulatorServer = "ska_low_mccs_pasd.pasd_bus.pasd_bus_simulator_server:main"
MccsSmartBox = "ska_low_mccs_pasd.smart_box.smart_box_device:main"
PasdConfigurationServer = "ska_low_mccs_pasd.reference_data_store.pasd_config_client_server:main"
MccsFNDH = "ska_low_mccs_pasd.fndh.fndh_device:main"
MccsFNCC = "ska_low_mccs_pasd.fncc.fncc_device:main"
MccsFieldStation = "ska_low_mccs_pasd.field_station.field_station_device:main"

[tool.black]
line-length = 88

[tool.pytest.ini_options]
testpaths = "tests/"
addopts = "--json-report --json-report-file=build/reports/report.json --cov-report html:build/htmlcov --cov-report xml:build/reports/code-coverage.xml --cov-report term:skip-covered --cov=ska_low_mccs_pasd --junitxml=build/reports/unit-tests.xml --verbose"
console_output_style = "progress"
junit_family = "legacy"
markers = [
    "SP-1931",
    "XTP-21594",
    "XTP-20301",
    "XTP-21514",
    "XTP-21515",
    "XTP-21516",
    "XTP-21517",
]

[tool.coverage.paths]
source = ["src"]

[tool.coverage.run]
data_file = ".coverage/.coverage"
branch = true
source = ["ska_low_mccs_pasd"]

[tool.coverage.report]
show_missing = false

[build-system]
requires = ["poetry-core>=1.1.13"]
build-backend = "poetry.core.masonry.api"<|MERGE_RESOLUTION|>--- conflicted
+++ resolved
@@ -18,15 +18,9 @@
 backoff = "^2.2.1"
 pytango = "^9.5.1"
 PyYAML = "^6.0"
-<<<<<<< HEAD
 ska-tango-base = "^1.0.0"
 ska-control-model = "^1.0.0"
-ska-low-mccs-common =  { git = "https://gitlab.com/ska-telescope/mccs/ska-low-mccs-common.git", rev = "835333758d0d288ff2ac9f13eb1de7b556e2ab2c" }
-=======
-ska-tango-base = "^0.20.0"
-ska-control-model = "^0.3.4"
-ska-low-mccs-common = "0.11.1"
->>>>>>> 6a147fd7
+ska-low-mccs-common =  { git = "https://gitlab.com/ska-telescope/mccs/ska-low-mccs-common.git", rev = "556b912d3b3a08f4cac7d42548f5446a32c5d920" }
 ska-ser-devices = "^0.2.0"
 pymodbus = "~3.5.4"
 typing-extensions = "^4.6.1"
@@ -34,15 +28,12 @@
 ska-telmodel = "^1.14.0"
 uvicorn = { extras = ["standard"], version = "^0.29.0" }
 cerberus = "^1.3.5"
-<<<<<<< HEAD
 pydantic-core = "^2.18.4"
 annotated-types = "^0.7.0"
 httptools = "0.6.1"
 cachetools = "5.3.3"
 click = "^8.1.7"
-=======
 bidict = "^0.23.1"
->>>>>>> 6a147fd7
 
 [tool.poetry.group.dev.dependencies]
 pre-commit = "^2.20.0"
