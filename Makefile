#
# Project makefile for a SKA-Low MCCS PaSD project. 
#
# Distributed under the terms of the BSD 3-clause new license.
# See LICENSE.txt for more info.

PROJECT = ska-low-mccs-pasd

include .make/raw.mk
include .make/base.mk
-include PrivateRules.mak


#######################################
# PYTHON
#######################################
include .make/python.mk
<<<<<<< HEAD
include .make/raw.mk
include .make/base.mk
include .make/docs.mk
include .make/helm.mk
include .make/xray.mk
=======
>>>>>>> d378803b

PYTHON_LINE_LENGTH = 88
PYTHON_VARS_AFTER_PYTEST = --forked
PYTHON_LINT_TARGET = src/ tests/

python-post-lint:
	$(PYTHON_RUNNER) mypy --config-file mypy.ini src/ tests/


#######################################
# OCI
#######################################
include .make/oci.mk


#######################################
# K8S
#######################################
include .make/k8s.mk
include .make/xray.mk

# THIS IS SPECIFIC TO THIS REPO
ifdef CI_REGISTRY_IMAGE
K8S_CHART_PARAMS = \
	--set low_mccs_pasd.image.registry=$(CI_REGISTRY_IMAGE) \
	--set low_mccs_pasd.image.tag=$(VERSION)-dev.c$(CI_COMMIT_SHORT_SHA)
endif


JUNITXML_REPORT_PATH ?= build/reports/functional-tests.xml
CUCUMBER_JSON_PATH ?= build/reports/cucumber.json
JSON_REPORT_PATH ?= build/reports/report.json

K8S_TEST_RUNNER_PYTEST_OPTIONS = -v --true-context \
    --junitxml=$(JUNITXML_REPORT_PATH) \
    --cucumberjson=$(CUCUMBER_JSON_PATH) \
	--json-report --json-report-file=$(JSON_REPORT_PATH)

K8S_TEST_RUNNER_PYTEST_TARGET = tests/functional
K8S_TEST_RUNNER_PIP_INSTALL_ARGS = -r tests/functional/requirements.txt

# ALL THIS SHOULD BE UPSTREAMED
K8S_TEST_RUNNER_CHART_REGISTRY ?= https://artefact.skao.int/repository/helm-internal
K8S_TEST_RUNNER_CHART_NAME ?= ska-low-mccs-k8s-test-runner
K8S_TEST_RUNNER_CHART_TAG ?= 0.2.0

K8S_TEST_RUNNER_CHART_OVERRIDES =
ifdef K8S_TEST_RUNNER_IMAGE_REGISTRY
K8S_TEST_RUNNER_CHART_OVERRIDES += --set image.registry=$(K8S_TEST_RUNNER_IMAGE_REGISTRY)
endif

ifdef K8S_TEST_RUNNER_IMAGE_NAME
K8S_TEST_RUNNER_CHART_OVERRIDES += --set image.image=$(K8S_TEST_RUNNER_IMAGE_NAME)
endif

ifdef K8S_TEST_RUNNER_IMAGE_TAG
K8S_TEST_RUNNER_CHART_OVERRIDES += --set image.tag=$(K8S_TEST_RUNNER_IMAGE_TAG)
endif

ifdef CI_COMMIT_SHORT_SHA
K8S_TEST_RUNNER_CHART_RELEASE = k8s-test-runner-$(CI_COMMIT_SHORT_SHA)
else
K8S_TEST_RUNNER_CHART_RELEASE = k8s-test-runner
endif

K8S_TEST_RUNNER_PIP_INSTALL_COMMAND =
ifdef K8S_TEST_RUNNER_PIP_INSTALL_ARGS
K8S_TEST_RUNNER_PIP_INSTALL_COMMAND = pip install ${K8S_TEST_RUNNER_PIP_INSTALL_ARGS}
endif

K8S_TEST_RUNNER_WORKING_DIRECTORY ?= /home/tango

k8s-do-test:
	helm -n $(KUBE_NAMESPACE) install --repo $(K8S_TEST_RUNNER_CHART_REGISTRY) \
		$(K8S_TEST_RUNNER_CHART_RELEASE) $(K8S_TEST_RUNNER_CHART_NAME) \
		--version $(K8S_TEST_RUNNER_CHART_TAG) $(K8S_TEST_RUNNER_CHART_OVERRIDES) 
	kubectl -n $(KUBE_NAMESPACE) wait pod ska-low-mccs-k8s-test-runner \
		--for=condition=ready --timeout=$(K8S_TIMEOUT)
	kubectl -n $(KUBE_NAMESPACE) cp tests/ ska-low-mccs-k8s-test-runner:$(K8S_TEST_RUNNER_WORKING_DIRECTORY)/tests
	@kubectl -n $(KUBE_NAMESPACE) exec ska-low-mccs-k8s-test-runner -- bash -c \
		"cd $(K8S_TEST_RUNNER_WORKING_DIRECTORY) && \
		mkdir -p build/reports && \
		$(K8S_TEST_RUNNER_PIP_INSTALL_COMMAND) && \
		pytest $(K8S_TEST_RUNNER_PYTEST_OPTIONS) $(K8S_TEST_RUNNER_PYTEST_TARGET)" ; \
    EXIT_CODE=$$? ; \
	kubectl -n $(KUBE_NAMESPACE) cp ska-low-mccs-k8s-test-runner:$(K8S_TEST_RUNNER_WORKING_DIRECTORY)/build/ ./build/ ; \
	helm  -n $(KUBE_NAMESPACE) uninstall $(K8S_TEST_RUNNER_CHART_RELEASE) ; \
    exit $$EXIT_CODE


#######################################
# HELM
#######################################
include .make/helm.mk

HELM_CHARTS_TO_PUBLISH = ska-low-mccs-pasd


#######################################
# DOCS
#######################################
include .make/docs.mk

DOCS_SOURCEDIR=./docs/src
DOCS_SPHINXOPTS= -n -W --keep-going

docs-pre-build:
	poetry config virtualenvs.create false
	poetry install --no-root --only docs


.PHONY: python-post-lint k8s-do-test docs-pre-build<|MERGE_RESOLUTION|>--- conflicted
+++ resolved
@@ -8,6 +8,11 @@
 
 include .make/raw.mk
 include .make/base.mk
+include .make/docs.mk
+include .make/helm.mk
+include .make/xray.mk
+
+# include your own private variables for custom deployment configuration
 -include PrivateRules.mak
 
 
@@ -15,14 +20,6 @@
 # PYTHON
 #######################################
 include .make/python.mk
-<<<<<<< HEAD
-include .make/raw.mk
-include .make/base.mk
-include .make/docs.mk
-include .make/helm.mk
-include .make/xray.mk
-=======
->>>>>>> d378803b
 
 PYTHON_LINE_LENGTH = 88
 PYTHON_VARS_AFTER_PYTEST = --forked
