--- conflicted
+++ resolved
@@ -1,12 +1,12 @@
 # Version History
 
+## 3.1.3
+
+* [THORN-220] Update dependencies, add cleanup methods for component managers and proxies.
+
 ## 3.1.2
 
-<<<<<<< HEAD
-* [THORN-220] Update dependencies, add cleanup methods for component managers and proxies.
-=======
 * [THORN-225] Fix health rediscovery after adminMode cycle.
->>>>>>> dff337dc
 
 ## 3.1.1
 
